--- conflicted
+++ resolved
@@ -68,7 +68,6 @@
 %
 \default{1}
 
-<<<<<<< HEAD
 %%%%%% Maximum Queue Size
 \item \xmlNode{maxQueueSize}, \xmlDesc{integer, optional field},
   specifies the number of parallel runs that can be staged for running
@@ -94,17 +93,6 @@
   queued jobs. Values of \xmlNode{maxQueueSize} less than \xmlNode{batchSize}
   will be ignored. By default, \xmlNode{maxQueueSize} will be equal to
   \xmlNode{batchSize}.
-=======
-\item \xmlNode{maxQueueSize}, \xmlDesc{integer, optional field},
-  number of samples for RAVEN to queue.  RAVEN will request and prepare inputs
-  while other inputs are being evaluated, up to the \xmlNode{maxQueueSize}.  By
-  default, this is equal to the \xmlNode{batchSize}.  That is, for a batch size of 24,
-  at most 24 evaluations will be performed in parallel, with 24 in queue prepared to run.
-  Increasing this number will decrease the likelihood RAVEN is idle; however, increasing
-  it too much may be memory intensive and front-load the sampling significantly.
-%
-  \default{\xmlNode{batchSize} value}
->>>>>>> d317572f
 
 %%%%%% Sequence
 \item \xmlNode{Sequence}, \xmlDesc{comma separated string, required field}, is
