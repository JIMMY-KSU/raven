--- conflicted
+++ resolved
@@ -71,11 +71,7 @@
     <xsd:complexType name="variableType">
         <xsd:choice>
             <xsd:element name="distribution" type="extendedVariableDistributionType" minOccurs="1"/>
-<<<<<<< HEAD
-            <xsd:element name="Function"     type="xsd:string"                       minOccurs="1"/>
-=======
             <xsd:element name="function"     type="xsd:string"                       minOccurs="1"/>
->>>>>>> e822d639
         </xsd:choice>
         <xsd:attribute name="name" type="xsd:string" use="required"/>
     </xsd:complexType>
