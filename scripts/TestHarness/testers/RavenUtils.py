# Copyright 2017 Battelle Energy Alliance, LLC
#
# Licensed under the Apache License, Version 2.0 (the "License");
# you may not use this file except in compliance with the License.
# You may obtain a copy of the License at
#
# http://www.apache.org/licenses/LICENSE-2.0
#
# Unless required by applicable law or agreed to in writing, software
# distributed under the License is distributed on an "AS IS" BASIS,
# WITHOUT WARRANTIES OR CONDITIONS OF ANY KIND, either express or implied.
# See the License for the specific language governing permissions and
# limitations under the License.
from __future__ import print_function
import os, sys
import subprocess
import distutils.version
import importlib

def checkVersions():
  """
  Returns true if versions should be checked.
  @Out, checkVersions, bool, if true versions should be checked.
  """
  return not os.environ.get("RAVEN_IGNORE_VERSIONS","0") == "1"

def inPython3():
  """returns true if raven should be using python3
  """
  return os.environ.get("CHECK_PYTHON3","0") == "1"

#This list is made of (module, how to check the version, minimum version,
# quality assurance module version, maximum version)
# Deep learning requires Scikit-Learn version at least 0.18
<<<<<<< HEAD

## versions on falcon, EXCEPT scipy (not avail on  and h5py
modules_to_try = [("h5py"      ,'h5py.__version__'      ,'2.4.0' ,'2.6.0' ,None   ),
                  #("numpy"     ,'numpy.__version__'     ,"1.8.0" ,"1.9.1",None   ),
                  ("scipy"     ,'scipy.__version__'     ,"0.14.0","0.17.1",None   ),
                  ("sklearn"   ,'sklearn.__version__'   ,"0.18"  ,"0.18.0",None   ),
                  ("pandas"    ,'pandas.__version__'    ,"0.20.0","0.20.3",None   ),
                  ("xarray"    ,'xarray.__version__'    ,"0.9.5" ,"0.9.5" ,"0.9.6"),
                  ("netCDF4"   ,'netCDF4.__version__'   ,"1.2.3" ,"1.2.4" ,None   ),
                  ("matplotlib",'matplotlib.__version__',"1.3.1" ,"1.5.3" ,None   )]

## attempt at modernizing, mostly passing but a few parallel failures:
#modules_to_try = [("h5py"      ,'h5py.__version__'      ,'2.4.0' ,'2.7.0' ,None   ),
#                  ("numpy"     ,'numpy.__version__'     ,"1.8.0" ,"1.14.0",None   ),
#                  ("scipy"     ,'scipy.__version__'     ,"0.14.0","0.19.1",None   ),
#                  ("sklearn"   ,'sklearn.__version__'   ,"0.18"  ,"0.19.0",None   ),
#                  ("pandas"    ,'pandas.__version__'    ,"0.20.0","0.20.3",None   ),
#                  ("xarray"    ,'xarray.__version__'    ,"0.9.5" ,"0.9.6" ,"0.9.6"),
#                  ("netCDF4"   ,'netCDF4.__version__'   ,"1.2.3" ,"1.3.1" ,None   ),
#                  ("matplotlib",'matplotlib.__version__',"1.3.1" ,"2.1.0" ,None   )]

=======
modules_to_try = [
  ("numpy",'numpy.version.version',"1.8.0","1.11.0",None),
  ("h5py",'h5py.__version__','2.4.0','2.6.0',None),
  ("scipy",'scipy.__version__',"0.14.0","0.17.1",None),
  ("sklearn",'sklearn.__version__',"0.16.1","0.17.1",None),
  ("matplotlib",'matplotlib.__version__',"1.3.1","1.5.3",None)
]
>>>>>>> b3fa3b93

def __lookUpPreferredVersion(name):
  """
    Look up the preferred version in the modules.
    @In, name, string, the name of the module
    @Out, result, string, returns the version as a string or "" if unknown
  """
  for  i,fv,ev,qa,mv in modules_to_try:
    if name == i:
      return qa
  return ""

__condaList = [("h5py"        ,__lookUpPreferredVersion("h5py"      )),
               #("numpy"       ,__lookUpPreferredVersion("numpy"     )),
               ("scipy"       ,__lookUpPreferredVersion("scipy"     )),
               ("scikit-learn",__lookUpPreferredVersion("sklearn"   )),
               ("pandas"      ,__lookUpPreferredVersion("pandas"    )),
               ("xarray"      ,__lookUpPreferredVersion("xarray"    )),
               ("netcdf4"     ,__lookUpPreferredVersion("netCDF4"   )),
               ("matplotlib"  ,__lookUpPreferredVersion("matplotlib")),
               ("python"      ,"2.7"),
               ("pyside"      ,""),
               ("swig"        ,""),
               ("pylint"      ,""),
               ("coverage"    ,""),
               ("lxml"        ,""),
               ("nomkl"       ,""),
               ("numexpr"     ,"")
               ]

__pipList = [#("numpy",__lookUpPreferredVersion("numpy")),
             ("h5py",__lookUpPreferredVersion("h5py")),
             ("scipy",__lookUpPreferredVersion("scipy")),
             ("scikit-learn",__lookUpPreferredVersion("sklearn")),
             ("matplotlib",__lookUpPreferredVersion("matplotlib")),
             ("xarray",__lookUpPreferredVersion("xarray")),
             ("netCDF4",__lookUpPreferredVersion("netcdf4")),
             ("pandas",__lookUpPreferredVersion("pandas")) ]

def moduleReport(module,version=''):
  """Checks if the module exists.
  Returns (found_boolean,message,version)
  The found_boolean is true if the module is found.
  The message will be the result of print(module)
  The version is the version number or "NA" if not known.
  """
  if inPython3():
    python = 'python3'
  else:
    python = 'python'
  try:
    command = 'import '+module+';print('+module+')'
    output = subprocess.check_output([python,'-c',command])
    if len(version) > 0:
      try:
        command =  'import '+module+';print('+version+')'
        foundVersion = subprocess.check_output([python,'-c',command]).strip()
      except:
        foundVersion = "NA"
    else:
      foundVersion = "NA"
    return (True,output,foundVersion)
  except:
    return (False,'Failed to find module '+module,"NA")

def __importReport(module):
  """ Directly checks the module version.
  Returns (found_boolean,message,version)
  The found_boolean is true if the module is found.
  The message will be the result of print(module)
  The version is the version number or "NA" if not known.
  """
  try:
    loaded = importlib.import_module(module)
    foundVersion = loaded.__version__
    output = str(loaded)
    return (True, output, foundVersion)
  except ImportError:
    return (False, 'Failed to find module '+module, "NA")

def modulesReport():
  """Return a report on the modules.
  Returns a list of [(module_name,found_boolean,message,version)]
  """
  report_list = []
  for i,fv,ev,qa,mv in modules_to_try:
    found, message, version = moduleReport(i,fv)
    if found:
      missing, outOfRange, notQA = __checkVersion(i, ev, qa, mv, found, version)
      if len(outOfRange) > 0:
        message += " ".join(outOfRange)
      elif len(notQA) > 0:
        message += " ".join(notQA)
    report_list.append((i,found,message, version))
  return report_list

def __checkVersion(i, ev, qa, mv, found, version):
  """
    Checks that the version found is new enough, and also if it matches the
    tested version
    @In, i, string, module name
    @In, ev, string, minimum version
    @In, qa, string, tested version
    @In, mv, string, maximum allowed version
    @In, found, bool, if true module was found
    @In, version, string, found version
    @Out, result, tuple, returns (missing, outOfRange, notQA)
  """
  missing = []
  outOfRange = []
  notQA = []
  if not found:
    missing.append(i)
  elif distutils.version.LooseVersion(version) < distutils.version.LooseVersion(ev):
    outOfRange.append(i+" should be at least version "+ev+" but is "+version)
  elif mv is not None and distutils.version.LooseVersion(version) > distutils.version.LooseVersion(mv):
    outOfRange.append(i+" should not be more than version "+mv+" but is "+version)
  else:
    try:
      if distutils.version.StrictVersion(version) != distutils.version.StrictVersion(qa):
        notQA.append(i + " has version " + version + " but tested version is " + qa)
    except ValueError:
      notQA.append(i + " has version " + version + " but tested version is " + qa + " and unable to parse version")
  return missing, outOfRange, notQA

def checkForMissingModules(subprocessCheck = True):
  """
  Looks for a list of modules, and the version numbers.
  returns (missing, outOfRange, notQA) where if they are all found is
  ([], [], []), but if they are missing or too old or too new  will put a
  error message in the result for each missing or too old module or not on
  the quality assurance version.
  @In, subprocessCheck, bool, if true use a subprocess to check
  @Out, result, tuple, returns (missing, outOfRange, notQA)
  """
  missing = []
  outOfRange = []
  notQA = []
  for i,fv,ev, qa, mv in modules_to_try:
    if subprocessCheck:
      found, message, version = moduleReport(i, fv)
    else:
      found, message, version = __importReport(i)
    moduleMissing, moduleOutOfRange, moduleNotQA = __checkVersion(i, ev, qa, mv, found, version)
    missing.extend(moduleMissing)
    outOfRange.extend(moduleOutOfRange)
    notQA.extend(moduleNotQA)
  return missing, outOfRange, notQA

def __condaString():
  """
  Generates a string with version ids that can be passed to conda.
  returns s, string, a list of packages for conda to install
  """
  s = ""
  for name, version in __condaList:
    if len(version) == 0:
      s += name+" "
    else:
      s += name+"="+version+" "
  return s

if __name__ == '__main__':
  if '--conda-create' in sys.argv:
    print("conda create --name raven_libraries -y ",end="")
    print(__condaString())
  elif '--conda-install' in sys.argv:
    print("conda install --name raven_libraries -y ",end=" ")
    print(__condaString())
  elif '--pip-install' in sys.argv:
    print("pip install",end=" ")
    for i,qa in __pipList:
      print(i+"=="+qa,end=" ")
    print()
  elif '--manual-list' in sys.argv:
    for i,fv,ev,qa,mv in modules_to_try:
      print("\item",i+"-"+qa)<|MERGE_RESOLUTION|>--- conflicted
+++ resolved
@@ -32,7 +32,6 @@
 #This list is made of (module, how to check the version, minimum version,
 # quality assurance module version, maximum version)
 # Deep learning requires Scikit-Learn version at least 0.18
-<<<<<<< HEAD
 
 ## versions on falcon, EXCEPT scipy (not avail on  and h5py
 modules_to_try = [("h5py"      ,'h5py.__version__'      ,'2.4.0' ,'2.6.0' ,None   ),
@@ -53,16 +52,6 @@
 #                  ("xarray"    ,'xarray.__version__'    ,"0.9.5" ,"0.9.6" ,"0.9.6"),
 #                  ("netCDF4"   ,'netCDF4.__version__'   ,"1.2.3" ,"1.3.1" ,None   ),
 #                  ("matplotlib",'matplotlib.__version__',"1.3.1" ,"2.1.0" ,None   )]
-
-=======
-modules_to_try = [
-  ("numpy",'numpy.version.version',"1.8.0","1.11.0",None),
-  ("h5py",'h5py.__version__','2.4.0','2.6.0',None),
-  ("scipy",'scipy.__version__',"0.14.0","0.17.1",None),
-  ("sklearn",'sklearn.__version__',"0.16.1","0.17.1",None),
-  ("matplotlib",'matplotlib.__version__',"1.3.1","1.5.3",None)
-]
->>>>>>> b3fa3b93
 
 def __lookUpPreferredVersion(name):
   """
