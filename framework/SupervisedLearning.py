"""
Module containing all supported type of ROM aka Surrogate Models etc
here we intend ROM as super-visioned learning,
where we try to understand the underlying model by a set of labeled sample
a sample is composed by (feature,label) that is easy translated in (input,output)
"""
#for future compatibility with Python 3--------------------------------------------------------------
from __future__ import division, print_function, unicode_literals, absolute_import
import warnings
warnings.simplefilter('default',DeprecationWarning)
#End compatibility block for Python 3----------------------------------------------------------------

#External Modules------------------------------------------------------------------------------------
from sklearn import linear_model
from sklearn import svm
from sklearn import multiclass
from sklearn import naive_bayes
from sklearn import neighbors
from sklearn import qda
from sklearn import tree
from sklearn import lda
from sklearn import gaussian_process
import sys
import numpy as np
import numpy
import abc
import ast
import pickle as pk
from operator import itemgetter
from collections import OrderedDict

from scipy import spatial
from sklearn.neighbors.kde import KernelDensity
import math
#External Modules End--------------------------------------------------------------------------------

#Internal Modules------------------------------------------------------------------------------------
import utils
import MessageHandler
import TreeStructure
interpolationND = utils.find_interpolationND()
#Internal Modules End--------------------------------------------------------------------------------

class superVisedLearning(utils.metaclass_insert(abc.ABCMeta),MessageHandler.MessageUser):
  """
  This is the general interface to any superVisedLearning learning method.
  Essentially it contains a train method and an evaluate method
  """
  returnType      = '' #this describe the type of information generated the possibility are 'boolean', 'integer', 'float'
  qualityEstType  = [] #this describe the type of estimator returned known type are 'distance', 'probability'. The values are returned by the self.__confidenceLocal__(Features)
  ROMtype         = '' #the broad class of the interpolator

  @staticmethod
  def checkArrayConsistency(arrayin):
    """
    This method checks the consistency of the in-array
    @ In, object... It should be an array
    @ Out, tuple, tuple[0] is a bool (True -> everything is ok, False -> something wrong), tuple[1], string ,the error mesg
    """
    if type(arrayin) != numpy.ndarray: return (False,' The object is not a numpy array')
    if len(arrayin.shape) > 1: return(False, ' The array must be 1-d')
    return (True,'')

  def __init__(self,messageHandler,**kwargs):
    """
    A constructor that will appropriately intialize a supervised learning object
    @In, messageHandler: a MessageHandler object in charge of raising errors,
                         and printing messages
    @In, kwargs: an arbitrary list of kwargs
    """
    self.printTag = 'Supervised'
    self.messageHandler = messageHandler
    #booleanFlag that controls the normalization procedure. If true, the normalization is performed. Default = True
    if kwargs != None: self.initOptionDict = kwargs
    else             : self.initOptionDict = {}
    if 'Features' not in self.initOptionDict.keys(): self.raiseAnError(IOError,'Feature names not provided')
    if 'Target'   not in self.initOptionDict.keys(): self.raiseAnError(IOError,'Target name not provided')
    self.features = self.initOptionDict['Features'].split(',')
    self.target   = self.initOptionDict['Target'  ]
    self.initOptionDict.pop('Target')
    self.initOptionDict.pop('Features')
    self.verbosity = self.initOptionDict['verbosity'] if 'verbosity' in self.initOptionDict else None
    if self.features.count(self.target) > 0: self.raiseAnError(IOError,'The target and one of the features have the same name!')
    #average value and sigma are used for normalization of the feature data
    #a dictionary where for each feature a tuple (average value, sigma)
    self.muAndSigmaFeatures = {}
    #these need to be declared in the child classes!!!!
    self.amITrained         = False

  # def addInitParams(self,tempDict):
  #   tempDict['messageHandler'] = self.messageHandler
  #   tempDict['printTag'] = self.printTag
  #   tempDict['features'] = self.features
  #   tempDict['target'] = self.target
  #   tempDict['verbosity'] = self.verbosity
  #   tempDict['amITrained'] = self.amITrained
  #   tempDict['muAndSigmaFeatures'] = self.muAndSigmaFeatures
  #   tempDict['returnType'] = self.returnType
  #   tempDict['qualityEstType'] = self.qualityEstType
  #   tempDict['ROMtype'] = self.ROMtype

  # def __getstate__(self):
  #   state = {}
  #   self.addInitParams(state)
  #   return state

  # def __setstate__(self,newState):
  #   self.features           = newState.pop('features'          )
  #   self.target             = newState.pop('target'            )
  #   self.verbosity          = newState.pop('verbosity'         )
  #   self.amITrained         = newState.pop('amITrained'        )
  #   self.muAndSigmaFeatures = newState.pop('muAndSigmaFeatures')
  #   self.returnType         = newState.pop('returnType'        )
  #   self.qualityEstType     = newState.pop('qualityEstType'    )
  #   self.ROMtype            = newState.pop('ROMtype'           )
  #   self.printTag           = newState.pop('printTag'          )

  def initialize(self,idict):
    """Initializes the instance.  Overload as needed.
    @ In, idict, dict of objects needed to initalize
    @ Out, None
    """
    pass

  def train(self,tdict):
    """
      Method to perform the training of the superVisedLearning algorithm
      NB.the superVisedLearning object is committed to convert the dictionary that is passed (in), into the local format
      the interface with the kernels requires. So far the base class will do the translation into numpy
      @ In, tdict, training dictionary
      @ Out, None
    """
    if type(tdict) != dict: self.raiseAnError(TypeError,'In method "train", the training set needs to be provided through a dictionary. Type of the in-object is ' + str(type(tdict)))
    names, values  = list(tdict.keys()), list(tdict.values())
    if self.target in names: targetValues = values[names.index(self.target)]
    else                   : self.raiseAnError(IOError,'The output sought '+self.target+' is not in the training set')
    # check if the targetValues are consistent with the expected structure
    resp = self.checkArrayConsistency(targetValues)
    if not resp[0]: self.raiseAnError(IOError,'In training set for target '+self.target+':'+resp[1])
    # construct the evaluation matrixes
    featureValues = np.zeros(shape=(targetValues.size,len(self.features)))
    for cnt, feat in enumerate(self.features):
      if feat not in names: self.raiseAnError(IOError,'The feature sought '+feat+' is not in the training set')
      else:
        resp = self.checkArrayConsistency(values[names.index(feat)])
        if not resp[0]: self.raiseAnError(IOError,'In training set for feature '+feat+':'+resp[1])
        if values[names.index(feat)].size != featureValues[:,0].size:
          self.raiseAWarning('feature values:',featureValues[:,0].size,tag='ERROR')
          self.raiseAWarning('target values:',values[names.index(feat)].size,tag='ERROR')
          self.raiseAnError(IOError,'In training set, the number of values provided for feature '+feat+' are != number of target outcomes!')
        self._localNormalizeData(values,names,feat)
        if self.muAndSigmaFeatures[feat][1]==0: self.muAndSigmaFeatures[feat] = (self.muAndSigmaFeatures[feat][0],np.max(np.absolute(values[names.index(feat)])))
        if self.muAndSigmaFeatures[feat][1]==0: self.muAndSigmaFeatures[feat] = (self.muAndSigmaFeatures[feat][0],1.0)
        featureValues[:,cnt] = (values[names.index(feat)] - self.muAndSigmaFeatures[feat][0])/self.muAndSigmaFeatures[feat][1]
    self.__trainLocal__(featureValues,targetValues)
    self.amITrained = True

  def _localNormalizeData(self,values,names,feat):
    """
    Method to normalize data based on the mean and standard deviation.  If undesired for a particular ROM,
    this method can be overloaded to simply pass (see, e.g., GaussPolynomialRom).
    @ In, values, list of feature values (from tdict)
    @ In, names, names of features (from tdict)
    @ In, feat, list of features (from ROM)
    @ Out, None
    """
    self.muAndSigmaFeatures[feat] = (np.average(values[names.index(feat)]),np.std(values[names.index(feat)]))

  def confidence(self,edict):
    """
    This call is used to get an estimate of the confidence in the prediction.
    The base class self.confidence will translate a dictionary into numpy array, then call the local confidence
    @ In, edict, evaluation dictionary
    @ Out, float, the confidence
    """
    if type(edict) != dict: self.raiseAnError(IOError,'method "confidence". The inquiring set needs to be provided through a dictionary. Type of the in-object is ' + str(type(edict)))
    names, values   = list(edict.keys()), list(edict.values())
    for index in range(len(values)):
      resp = self.checkArrayConsistency(values[index])
      if not resp[0]: self.raiseAnError(IOError,'In evaluate request for feature '+names[index]+':'+resp[1])
    featureValues = np.zeros(shape=(values[0].size,len(self.features)))
    for cnt, feat in enumerate(self.features):
      if feat not in names: self.raiseAnError(IOError,'The feature sought '+feat+' is not in the evaluate set')
      else:
        resp = self.checkArrayConsistency(values[names.index(feat)])
        if not resp[0]: self.raiseAnError(IOError,'In training set for feature '+feat+':'+resp[1])
        featureValues[:,cnt] = values[names.index(feat)]
    return self.__confidenceLocal__(featureValues)

  def evaluate(self,edict):
    """
    Method to perform the evaluation of a point or a set of points through the previous trained superVisedLearning algorithm
    NB.the superVisedLearning object is committed to convert the dictionary that is passed (in), into the local format
    the interface with the kernels requires.
    @ In, edict, evaluation dictionary
    @ Out, numpy array of evaluated points
    """
    if type(edict) != dict: self.raiseAnError(IOError,'method "evaluate". The evaluate request/s need/s to be provided through a dictionary. Type of the in-object is ' + str(type(edict)))
    names, values  = list(edict.keys()), list(edict.values())
    for index in range(len(values)):
      resp = self.checkArrayConsistency(values[index])
      if not resp[0]: self.raiseAnError(IOError,'In evaluate request for feature '+names[index]+':'+resp[1])
    # construct the evaluation matrix
    featureValues = np.zeros(shape=(values[0].size,len(self.features)))
    for cnt, feat in enumerate(self.features):
      if feat not in names: self.raiseAnError(IOError,'The feature sought '+feat+' is not in the evaluate set')
      else:
        resp = self.checkArrayConsistency(values[names.index(feat)])
        if not resp[0]: self.raiseAnError(IOError,'In training set for feature '+feat+':'+resp[1])
        featureValues[:,cnt] = ((values[names.index(feat)] - self.muAndSigmaFeatures[feat][0]))/self.muAndSigmaFeatures[feat][1]
    return self.__evaluateLocal__(featureValues)

  def reset(self):
    """override this method to re-instance the ROM"""
    self.amITrained = False
    self.__resetLocal__()

  def returnInitialParameters(self):
    """override this method to return the fix set of parameters of the ROM"""
    iniParDict = dict(list(self.initOptionDict.items()) + list({'returnType':self.__class__.returnType,'qualityEstType':self.__class__.qualityEstType,'Features':self.features,
                                             'Target':self.target,'returnType':self.__class__.returnType}.items()) + list(self.__returnInitialParametersLocal__().items()))
    return iniParDict

  def returnCurrentSetting(self):
    """return the set of parameters of the ROM that can change during simulation"""
    return dict({'Trained':self.amITrained}.items() + self.__CurrentSettingDictLocal__().items())

  def printXML(self,rootnode,options=None):
    """
      Allows the SVE to put whatever it wants into an XML to print to file.
      @ In, rootnode, the root node of an XML tree to print to
      @ In, options, dict of string-based options to use, including filename, things to print, etc
      @ Out, treedict, dict of strings to be printed
    """
    node = TreeStructure.Node(self.target)
    rootnode.appendBranch(node)
    self._localPrintXML(node,options)

  def _localPrintXML(self,node,options=None):
    """
      Specific local method for printing anything desired to xml file.  Overwrite in inheriting classes.
      @ In, node, the node to which strings should have text added
      @ In, options, dict of string-based options to use, including filename, things to print, etc
      @ Out, treedict, dict of strings to be printed
    """
    #if treedict=={}: treedict={'PrintOptions':'ROM of type '+str(self.printTag.strip())+' has no special output options.'}
    node.addText('ROM of type '+str(self.printTag.strip())+' has no special output options.')

  @abc.abstractmethod
  def __trainLocal__(self,featureVals,targetVals):
    """
    Perform training on samples in featureVals with responses y.
    For an one-class model, +1 or -1 is returned.

    @In, featureVals, {array-like, sparse matrix}, shape=[n_samples, n_features],
      an array of input feature values
    @ Out, targetVals, array, shape = [n_samples], an array of output target
      associated with the corresponding points in featureVals
    """

  @abc.abstractmethod
  def __confidenceLocal__(self,featureVals):
    """
    This should return an estimation of the quality of the prediction.
    This could be distance or probability or anything else, the type needs to be declared in the variable cls.qualityEstType
    @ In, featureVals, 2-D numpy array [n_samples,n_features]
    @ Out, float, the confidence
    """

  @abc.abstractmethod
  def __evaluateLocal__(self,featureVals):
    """
    @ In,  featureVals, 2-D numpy array [n_samples,n_features]
    @ Out, targetVals , 1-D numpy array [n_samples]
    """

  @abc.abstractmethod
  def __resetLocal__(self,featureVals):
    """After this method the ROM should be described only by the initial parameter settings"""

  @abc.abstractmethod
  def __returnInitialParametersLocal__(self):
    """this should return a dictionary with the parameters that could be possible not in self.initOptionDict"""

  @abc.abstractmethod
  def __returnCurrentSettingLocal__(self):
    """override this method to pass the set of parameters of the ROM that can change during simulation"""
#
#
#
class NDinterpolatorRom(superVisedLearning):
  """
  A Reduced Order Model for interpolating N-dimensional data
  """
  def __init__(self,messageHandler,**kwargs):
    """
    A constructor that will appropriately intialize a supervised learning object
    @In, messageHandler: a MessageHandler object in charge of raising errors,
                         and printing messages
    @In, kwargs: an arbitrary dictionary of keywords and values
    """
    superVisedLearning.__init__(self,messageHandler,**kwargs)
    self.interpolator = None  # pointer to the C++ (crow) interpolator
    self.featv        = None  # list of feature variables
    self.targv        = None  # list of target variables
    self.printTag = 'ND Interpolation ROM'


  def __getstate__(self):
    """
    Overwrite state (for pickle-ing)
    we do not pickle the HDF5 (C++) instance
    but only the info to re-load it
    @ In, None
    @ Out, None
    """
    # capture what is normally pickled
    state = self.__dict__.copy()
    if 'interpolator' in state.keys():
      a = state.pop("interpolator")
      del a
    return state

  def __setstate__(self, newstate):
    """
      Initialize the ROM with the data contained in newstate
      @ In, newstate, dic, it contains all the information needed by the ROM to be initialized
      @ Out, None
    """
    self.__dict__.update(newstate)
    self.__initLocal__()
    #only train if the original copy was trained
    if self.amITrained:
      self.__trainLocal__(self.featv,self.targv)

  def __trainLocal__(self,featureVals,targetVals):
    """
    Perform training on samples in featureVals with responses y.
    For an one-class model, +1 or -1 is returned.

    @In, featureVals, {array-like, sparse matrix}, shape=[n_samples, n_features],
      an array of input feature values
    @ Out, targetVals, array, shape = [n_samples], an array of output target
      associated with the corresponding points in featureVals
    """
    self.featv, self.targv = featureVals,targetVals
    featv = interpolationND.vectd2d(featureVals[:][:])
    targv = interpolationND.vectd(targetVals)

    self.interpolator.fit(featv,targv)

  def __confidenceLocal__(self,featureVals):
    """
    This should return an estimation of the quality of the prediction.
    @ In, featureVals, 2-D numpy array [n_samples,n_features]
    @ Out, float, the confidence
    """
    self.raiseAnError(NotImplementedError,'NDinterpRom   : __confidenceLocal__ method must be implemented!')

  def __evaluateLocal__(self,featureVals):
    """
    Perform regression on samples in featureVals.
    For an one-class model, +1 or -1 is returned.
    @ In, numpy.array 2-D, features
    @ Out, numpy.array 1-D, predicted values
    """
    prediction = np.zeros(featureVals.shape[0])
    for n_sample in range(featureVals.shape[0]):
      featv = interpolationND.vectd(featureVals[n_sample][:])
      prediction[n_sample] = self.interpolator.interpolateAt(featv)
      self.raiseAMessage('NDinterpRom   : Prediction by ' + self.__class__.ROMtype + '. Predicted value is ' + str(prediction[n_sample]))
    return prediction

  def __returnInitialParametersLocal__(self):
    """there are no possible default parameters to report"""
    localInitParam = {}
    return localInitParam

  def __returnCurrentSettingLocal__(self):
    """ Exposes access to the current settings of this ROM object """
    self.raiseAnError(NotImplementedError,'NDinterpRom   : __returnCurrentSettingLocal__ method must be implemented!')
#
#
#
#
class GaussPolynomialRom(superVisedLearning):
  def __confidenceLocal__(self,edict):
    """Require by inheritance, unused.
    @ In, None
    @ Out, None
    """
    pass

  def __resetLocal__(self):
    """Require by inheritance, unused.
    @ In, None
    @ Out, None
    """
    pass

  def __returnCurrentSettingLocal__(self):
    """Require by inheritance, unused.
    @ In, None
    @ Out, None
    """
    pass

  def __initLocal__(self):
    """ Method used to add additional initialization features used by pickling
    @ In, None
    @ Out, None
    """
    pass

  def __init__(self,messageHandler,**kwargs):
    """Initializes class.
    @ In, kwargs, dict of XML inputs from ROM
    @ Out, None
    """
    superVisedLearning.__init__(self,messageHandler,**kwargs)
    self.initialized   = False #only True once self.initialize has been called
    self.interpolator  = None #FIXME what's this?
    self.printTag      = 'GAUSSgpcROM('+self.target+')'
    self.indexSetType  = None #string of index set type, TensorProduct or TotalDegree or HyperbolicCross
    self.indexSetVals  = []   #list of tuples, custom index set to use if CustomSet is the index set type
    self.maxPolyOrder  = None #integer of relative maximum polynomial order to use in any one dimension
    self.itpDict       = {}   #dict of quad,poly,weight choices keyed on varName
    self.norm          = None #combined distribution normalization factors (product)
    self.sparseGrid    = None #Quadratures.SparseGrid object, has points and weights
    self.distDict      = None #dict{varName: Distribution object}, has point conversion methods based on quadrature
    self.quads         = None #dict{varName: Quadrature object}, has keys for distribution's point conversion methods
    self.polys         = None #dict{varName: OrthoPolynomial object}, has polynomials for evaluation
    self.indexSet      = None #array of tuples, polynomial order combinations
    self.polyCoeffDict = None #dict{index set point, float}, polynomial combination coefficients for each combination
    self.numRuns       = None #number of runs to generate ROM; default is len(self.sparseGrid)
    self.itpDict       = {}   #dict{varName: dict{attribName:value} }
    self.featv         = None  # list of feature variables
    self.targv         = None  # list of target variables
    self.mean          = None
    self.variance      = None
    self.sdx           = None
    self.partialVariances = None
    self.sparseGridType    = 'smolyak' #type of sparse quadrature to use,default smolyak
    self.sparseQuadOptions = ['smolyak','tensor'] # choice of sparse quadrature construction methods

    for key,val in kwargs.items():
      if key=='IndexSet':self.indexSetType = val
      elif key=='IndexPoints':
        self.indexSetVals=[]
        strIndexPoints = val.strip()
        strIndexPoints = strIndexPoints.replace(' ','').replace('\n','').strip('()')
        strIndexPoints = strIndexPoints.split('),(')
        self.raiseADebug(strIndexPoints)
        for s in strIndexPoints:
          self.indexSetVals.append(tuple(int(i) for i in s.split(',')))
        self.raiseADebug('points',self.indexSetVals)
      elif key=='PolynomialOrder': self.maxPolyOrder = val
      elif key=='Interpolation':
        for var,val in val.items():
          self.itpDict[var]={'poly'  :'DEFAULT',
                             'quad'  :'DEFAULT',
                             'weight':'1'}
          for atrName,atrVal in val.items():
            if atrName in ['poly','quad','weight']: self.itpDict[var][atrName]=atrVal
            else: self.raiseAnError(IOError,'Unrecognized option: '+atrName)
      elif key == 'SparseGrid':
        if val.lower() not in self.sparseQuadOptions:
          self.raiseAnError(IOError,'No such sparse quadrature implemented: %s.  Options are %s.' %(val,str(self.sparseQuadOptions)))
        self.sparseGridType = val

    if not self.indexSetType:
      self.raiseAnError(IOError,'No IndexSet specified!')
    if self.indexSetType=='Custom':
      if len(self.indexSetVals)<1: self.raiseAnError(IOError,'If using CustomSet, must specify points in <IndexPoints> node!')
      else:
        for i in self.indexSetVals:
          if len(i)<len(self.features): self.raiseAnError(IOError,'CustomSet points',i,'is too small!')
    if not self.maxPolyOrder:
      self.raiseAnError(IOError,'No maxPolyOrder specified!')
    if self.maxPolyOrder < 1:
      self.raiseAnError(IOError,'Polynomial order cannot be less than 1 currently.')

  def _localPrintXML(self,node,options=None):
    """
      Adds requested entries to XML node.
      @ In, node, XML node to which entries will be added
      @ In, options, dict (optional), list of requests and options
      May include:
        'what': comma-separated string list, the qualities to print out
      @ Out, None
    """
    if not self.amITrained: self.raiseAnError(RuntimeError,'ROM is not yet trained!')
    self.mean=None
    canDo = ['mean','variance','numRuns','polyCoeffs','indices']
    if 'what' in options.keys():
      requests = list(o.strip() for o in options['what'].split(','))
      if 'all' in requests: requests = canDo
      for request in requests:
        request=request.strip()
        newNode = TreeStructure.Node(request)
<<<<<<< HEAD
        if request.lower() in ['mean','expectedvalue']:
          if self.mean == None: self.mean = self.__evaluateMoment__(1)
          newNode.setText(self.mean)
        elif request.lower() in ['variance']:
          if self.mean == None: self.mean = self.__evaluateMoment__(1)
          newNode.setText(self.__evaluateMoment__(2) - self.mean*self.mean)
=======
        if   request.lower() in ['mean','expectedvalue']:
          if self.mean == None: self.mean = self.__mean__()
          newNode.setText(self.mean)
        elif request.lower() in ['variance']:
          if self.mean == None: self.mean = self.__mean__()
          newNode.setText(self.__variance__())
>>>>>>> 138ad889
        elif request.lower() in ['numruns']:
          if self.numRuns!=None: newNode.setText(self.numRuns)
          else: newNode.setText(len(self.sparseGrid))
        elif request.lower() in ['polycoeffs']:
          vNode = TreeStructure.Node('inputVariables')
          vNode.text = ','.join(self.features)
          newNode.appendBranch(vNode)
          keys = self.polyCoeffDict.keys()
          keys.sort()
          for key in keys:
<<<<<<< HEAD
            cNode = TreeStructure.Node('_'+'_'.join(str(k) for k in key)+'_')
            cNode.setText(self.polyCoeffDict[key])
            newNode.appendBranch(cNode)
=======
            cnode = TreeStructure.Node('_'+'_'.join(str(k) for k in key)+'_')
            cnode.setText(self.polyCoeffDict[key])
            newNode.appendBranch(cnode)
        elif request.lower() in ['indices']:
          indices,partials = self.getSensitivities()
          #provide variance
          varNode = TreeStructure.Node('tot_variance')
          varNode.setText(self.__variance__())
          newNode.appendBranch(varNode)
          #sort by value
          entries = []
          for key in indices.keys():
            entries.append( (','.join(key),partials[key],indices[key]) )
          entries.sort(key=lambda x: abs(x[1]),reverse=True)
          #add to tree
          for entry in entries:
            subNode = TreeStructure.Node('variables')
            subNode.setText(entry[0])
            vNode = TreeStructure.Node('partial_variance')
            vNode.setText(entry[1])
            subNode.appendBranch(vNode)
            vNode = TreeStructure.Node('Sobol_index')
            vNode.setText(entry[2])
            subNode.appendBranch(vNode)
            newNode.appendBranch(subNode)
>>>>>>> 138ad889
        else:
          self.raiseAWarning('ROM does not know how to return '+request)
          newNode.setText('not found')
        node.appendBranch(newNode)

  def _localNormalizeData(self,values,names,feat):
    """Overwrites default normalization procedure.
    @ In, values, unused
    @ In, names, unused
    @ In, feat, feature to (not) normalize
    @ Out, None
    """
    self.muAndSigmaFeatures[feat] = (0.0,1.0)

  def interpolationInfo(self):
    """Returns the interpolation information
    @ In, None
    @ Out, dictionary of interpolation information
    """
    return dict(self.itpDict)

  def initialize(self,idict):
    """Initializes the instance.
    @ In, idict, dict of objects needed to initalize
    @ Out, None
    """
    self.sparseGrid     = idict.get('SG'        ,None)
    self.distDict       = idict.get('dists'     ,None)
    self.quads          = idict.get('quads'     ,None)
    self.polys          = idict.get('polys'     ,None)
    self.indexSet       = idict.get('iSet'      ,None)
    self.numRuns        = idict.get('numRuns'   ,None)
    #make sure requireds are not None
    if self.sparseGrid is None: self.raiseAnError(RuntimeError,'Tried to initialize without key object "SG"   ')
    if self.distDict   is None: self.raiseAnError(RuntimeError,'Tried to initialize without key object "dists"')
    if self.quads      is None: self.raiseAnError(RuntimeError,'Tried to initialize without key object "quads"')
    if self.polys      is None: self.raiseAnError(RuntimeError,'Tried to initialize without key object "polys"')
    if self.indexSet   is None: self.raiseAnError(RuntimeError,'Tried to initialize without key object "iSet" ')
    self.initialized = True

  def _multiDPolyBasisEval(self,orders,pts):
    """Evaluates each polynomial set at given orders and points, returns product.
    @ In orders, tuple(int), polynomial orders to evaluate
    @ In pts, tuple(float), values at which to evaluate polynomials
    @ Out, float, product of polynomial evaluations
    """
    tot=1
    for i,(o,p) in enumerate(zip(orders,pts)):
      varName = self.sparseGrid.varNames[i]
      tot*=self.polys[varName](o,p)
    return tot

  def __trainLocal__(self,featureVals,targetVals):
    """Trains ROM.
    @ In, featureVals, list, feature values
    @ In, targetVals, list, target values
    """
    #check to make sure ROM was initialized
    if not self.initialized:
      self.raiseAnError(RuntimeError,'ROM has not yet been initialized!  Has the Sampler associated with this ROM been used?')
    self.raiseADebug('training',self.features,'->',self.target)
    self.featv, self.targv = featureVals,targetVals
    self.polyCoeffDict={}
    #check equality of point space
    fvs = []
    tvs=[]
    sgs = list(self.sparseGrid.points())
    missing=[]
    for pt in sgs:
      found,idx,point = utils.NDInArray(featureVals,pt)
      if found:
        fvs.append(point)
        tvs.append(targetVals[idx])
      else:
        missing.append(pt)
    if len(missing)>0:
      msg='\n'
      msg+='DEBUG missing feature vals:\n'
      for i in missing:
        msg+='  '+str(i)+'\n'
      self.raiseADebug(msg)
      self.raiseADebug('sparse:',sgs)
      self.raiseADebug('solns :',fvs)
      self.raiseAnError(IOError,'input values do not match required values!')
    #make translation matrix between lists
    translate={}
    for i in range(len(fvs)):
      translate[tuple(fvs[i])]=sgs[i]
    self.norm = np.prod(list(self.distDict[v].measureNorm(self.quads[v].type) for v in self.distDict.keys()))
    #make polynomials
    for i,idx in enumerate(self.indexSet):
      idx=tuple(idx)
      self.polyCoeffDict[idx]=0
      wtsum=0
      for pt,soln in zip(fvs,tvs):
        stdPt = np.zeros(len(pt))
        for i,p in enumerate(pt):
          varName = self.sparseGrid.varNames[i]
          stdPt[i] = self.distDict[varName].convertToQuad(self.quads[varName].type,p)
        wt = self.sparseGrid.weights(translate[tuple(pt)])
        self.polyCoeffDict[idx]+=soln*self._multiDPolyBasisEval(idx,stdPt)*wt
      self.polyCoeffDict[idx]*=self.norm
    self.amITrained=True

  def printPolyDict(self,printZeros=False):
    """Human-readable version of the polynomial chaos expansion.
    @ In printZeros,boolean,optional flag for printing even zero coefficients
    @ Out, None, None
    """
    data=[]
    for idx,val in self.polyCoeffDict.items():
      if abs(val) > 1e-12 or printZeros:
        data.append([idx,val])
    data.sort()
    self.raiseADebug('polyDict for ['+self.target+'] with inputs '+str(self.features)+':')
    for idx,val in data:
      self.raiseADebug('    '+str(idx)+' '+str(val))

  def checkForNonzeros(self,tol=1e-12):
    """
      Checks poly coefficient dictionary for nonzero entries.
      @ In, tol, float(optional), the tolerance under which is zero (default 1e-12)
      @ Out, list(tuple), the indices and values of the nonzero coefficients
    """
    data=[]
    for idx,val in self.polyCoeffDict.items():
      if round(val,11) !=0:
        data.append([idx,val])
    return data

  def __mean__(self):
    """
      Returns the mean of the ROM.
      @ In, None
      @ Out, __mean__, float, the mean
    """
    return self.__evaluateMoment__(1)

  def __variance__(self):
    """returns the variance of the ROM.
    @ In, None
    @ Out, float, variance
    """
    mean = self.__evaluateMoment__(1)
    return self.__evaluateMoment__(2) - mean*mean

  def __evaluateMoment__(self,r):
    """Use the ROM's built-in method to calculate moments.
    @ In r, int, moment to calculate
    @ Out, float, evaluation of moment
    """
    #TODO is there a faster way still to do this?
    if r==1: return self.polyCoeffDict[tuple([0]*len(self.features))]
    elif r==2: return sum(s**2 for s in self.polyCoeffDict.values())
    tot=0
    for pt,wt in self.sparseGrid:
      tot+=self.__evaluateLocal__([pt])**r*wt
    tot*=self.norm
    return tot

  def __evaluateLocal__(self,featureVals):
    """ Evaluates a point.
    @ In, featureVals, list of values at which to evaluate the ROM
    @ Out, float, the evaluated point
    """
    featureVals=featureVals[0]
    tot=0
    stdPt = np.zeros(len(featureVals))
    for p,pt in enumerate(featureVals):
      varName = self.sparseGrid.varNames[p]
      stdPt[p] = self.distDict[varName].convertToQuad(self.quads[varName].type,pt)
    for idx,coeff in self.polyCoeffDict.items():
      tot+=coeff*self._multiDPolyBasisEval(idx,stdPt)
    return tot

  def _printPolynomial(self):
    """ Prints each polynomial for each coefficient.
    @ In, None
    @ Out, None
    """
    self.raiseADebug('Coeff Idx')
    for idx,coeff in self.polyCoeffDict.items():
      if abs(coeff)<1e-12: continue
      self.raiseADebug(str(idx))
      for i,ix in enumerate(idx):
        var = self.features[i]
        self.raiseADebug(self.polys[var][ix]*coeff,'|',var)

  def __returnInitialParametersLocal__(self):
    """Required by inheritance, but not used.
    @ In, None
    @ Out, None
    """
    return {}

  def getSensitivities(self):
    """
      Calculates the Sobol indices (percent partial variances) of the terms in this expansion.
      @ In, None
      @ Out, getSensitivities, tuple(dict), Sobol indices and partial variances keyed by subset
    """
    totVar = self.__variance__()
    partials = {}
    #calculate partial variances
    self.raiseADebug('Calculating partial variances...')
    for poly,coeff in self.polyCoeffDict.items():
      #use poly to determine subset
      subset = self._polyToSubset(poly)
      # skip mean
      if len(subset) < 1: continue
      subset = tuple(subset)
      if subset not in partials.keys():
        partials[subset] = 0
      partials[subset] += coeff*coeff
    #calculate Sobol indices
    indices = {}
    for subset,partial in partials.items():
      indices[subset] = partial / totVar
    return (indices,partials)

  def _polyToSubset(self,poly):
    """
      Given a tuple with polynomial orders, returns the subset it belongs exclusively to
      @ In, poly, tuple(int), polynomial index set entry
      @ Out, _polyToSubset, tuple(str), subset
    """
    boolRep = tuple(False if poly[i]==0 else True for i in range(len(poly)))
    subset = []
    for i,p in enumerate(boolRep):
      if p:
        subset.append(self.features[i])
    return tuple(subset)

#
#
#
#
class HDMRRom(GaussPolynomialRom):
  """High-Dimention Model Reduction reduced order model.  Constructs model based on subsets of the input space."""
  def __confidenceLocal__(self,edict):
    """Require by inheritance, unused.
    @ In, edict, unused
    @ Out, None
    """
    pass

  def __resetLocal__(self):
    """Require by inheritance, unused.
    @ In, None
    @ Out, None
    """
    pass

  def __returnCurrentSettingLocal__(self):
    """Require by inheritance, unused.
    @ In, None
    @ Out, None
    """
    pass

  def __init__(self,messageHandler,**kwargs):
    """Initializes class.
    @ In, kwargs, dict of XML inputs from ROM
    @ Out, None
    """
    GaussPolynomialRom.__init__(self,messageHandler,**kwargs)
    self.initialized   = False #true only when self.initialize has been called
    self.printTag      = 'HDMR_ROM('+self.target+')'
    self.sobolOrder    = None #depth of HDMR/Sobol expansion
    self.ROMs          = {}   #dict of GaussPolyROM objects keyed by combination of vars that make them up
    self.sdx           = None #dict of sobol sensitivity coeffs, keyed on order and tuple(varnames)
    self.mean          = None #mean, store to avoid recalculation
    self.variance      = None #variance, store to avoid recalculation
    self.anova         = None #converted true ANOVA terms, stores coefficients not polynomials
    self.partialVariances = None #partial variance contributions

    for key,val in kwargs.items():
      if key=='SobolOrder': self.sobolOrder = int(val)

  def _localPrintXML(self,node,options=None):
    """
      Adds requested entries to XML node.
      @ In, node, XML node to which entries will be added
      @ In, options, dict (optional), list of requests and options
      May include:
        'what': comma-separated string list, the qualities to print out
      @ Out, None
    """
    #inherit from GaussPolynomialRom
    if not self.amITrained: self.raiseAnError(RuntimeError,'ROM is not yet trained!')
    self.mean=None
    canDo = ['mean','variance','numRuns','indices']
    if 'what' in options.keys():
      requests = list(o.strip() for o in options['what'].split(','))
      if 'all' in requests: requests = canDo
<<<<<<< HEAD
      for request in requests:
        request=request.strip()
        newNode = TreeStructure.Node(request)
        if request.lower() in ['timestep']:
          newNode.setText(options['timeStep'])
        elif request.lower() in ['mean','expectedvalue']: newNode.setText(self.__mean__())
        elif request.lower() in ['variance']:
          newNode.setText(self.__variance__())
          newNode.name = 'variance'
        elif request.lower() in ['indices']:
          pcts,totPct,totVar = self.getPercentSensitivities(returnTotal=True)
          vNode = TreeStructure.Node('tot_variance')
          vNode.setText(totVar)
          newNode.appendBranch(vNode)
          #split into two sets, significant and insignificant
          entries = []
          insig = []
          for combo,sens in pcts.items():
            if abs(sens)>1e-10:
              entries.append((combo,sens))
            else:
              insig.append((combo,sens))
          entries.sort(key=itemgetter(0))
          entries.sort(key=lambda x: abs(x[1]),reverse=True)
          insig.sort(key=itemgetter(0))
          #trim (insignificat and less than zero) to zero
          for e,entry in enumerate(insig):
            if entry[1]<0:
              insig[e] = (insig[e][0],0.0)
          def addSensBranch(combo,sens):
            """
            Adds a sensitivity branch to the printed XML tree
            @ In, combo, tuple(str), the subset dimensions
            @ In, sens, float, the sensitivity
            """
            sNode = TreeStructure.Node('variables')
            svNode = TreeStructure.Node('index')
            svNode.setText(sens)
            sNode.appendBranch(svNode)
            sNode.setText(','.join(combo))
            newNode.appendBranch(sNode)
          # end method
          for combo,sens in entries:
            addSensBranch(combo,sens)
          for combo,sens in insig:
            addSensBranch(combo,sens)
          newNode.name="Sobol_indices"
        elif request.lower() in ['numruns']:
          newNode.setText(self.numRuns)
        else:
          self.raiseAWarning('ROM does not know how to return '+request)
          newNode.setText('not found')
        node.appendBranch(newNode)
=======
      #protect against things SCgPC can do that HDMR can't
      if 'polyCoeffs' in requests:
        self.raiseAWarning('HDMRRom cannot currently print polynomial coefficients.  Skipping...')
        requests.remove('polyCoeffs')
      options['what'] = ','.join(requests)
    GaussPolynomialRom._localPrintXML(self,node,options)
>>>>>>> 138ad889

  def initialize(self,idict):
    """Initializes the instance.
    @ In, idict, dict of objects needed to initalize
    @ Out, None
    """
    for key,value in idict.items():
      if   key == 'ROMs'   : self.ROMs       = value
      elif key == 'dists'  : self.distDict   = value
      elif key == 'quads'  : self.quads      = value
      elif key == 'polys'  : self.polys      = value
      elif key == 'refs'   : self.references = value
      elif key == 'numRuns': self.numRuns    = value
    self.initialized = True

  def __trainLocal__(self,featureVals,targetVals):
    """
      Because HDMR rom is a collection of sub-roms, we call sub-rom "train" to do what we need it do.
      @ In, featureVals, dict, training feature values
      @ In, targetVals, dict, training target values
      @ Out, None
    """
    if not self.initialized:
      self.raiseAnError(RuntimeError,'ROM has not yet been initialized!  Has the Sampler associated with this ROM been used?')
    ft={}
    for i in range(len(featureVals)):
      ft[tuple(featureVals[i])]=targetVals[i]
    #get the reference case
    self.refpt = tuple(self.__fillPointWithRef((),[]))
    self.refSoln = ft[self.refpt]
    for combo,rom in self.ROMs.items():
      subtdict={}
      for c in combo: subtdict[c]=[]
      subtdict[self.target]=[]
      SG = rom.sparseGrid
      fvals=np.zeros([len(SG),len(combo)])
      tvals=np.zeros(len(SG))
      for i in range(len(SG)):
        getpt=tuple(self.__fillPointWithRef(combo,SG[i][0]))
        tvals[i] = ft[getpt]
        for fp,fpt in enumerate(SG[i][0]):
          fvals[i][fp] = fpt
      for i,c in enumerate(combo):
        subtdict[c] = fvals[:,i]
      subtdict[self.target] = tvals
      rom.train(subtdict)

    #make ordered list of combos for use later
    maxLevel = max(list(len(combo) for combo in self.ROMs.keys()))
    self.combos = []
    for i in range(maxLevel+1):
      self.combos.append([])
    for combo in self.ROMs.keys():
      self.combos[len(combo)].append(combo)

    #list of term objects
    self.terms = {():[]}  # each entry will look like 'x1,x2':('x1','x2'), missing the reference entry
    for l in range(1,maxLevel+1):
      for romName in self.combos[l]:
        self.terms[romName] = []
        # add subroms -> does this get referenece case, too?
        for key in self.terms.keys():
          if set(key).issubset(set(romName)) and key!=romName:
            self.terms[romName].append(key)
    #reduce terms
    self.reducedTerms = {}
    for term in self.terms.keys():
      self._collectTerms(term,self.reducedTerms)
    #remove zero entries
    self._removeZeroTerms(self.reducedTerms)

    self.amITrained = True

  def __fillPointWithRef(self,combo,pt):
    """Given a "combo" subset of the full input space and a partially-filled
       point within that space, fills the rest of space with the reference
       cut values.
       @ In, combo, tuple of strings, names of subset dimensions
       @ In, pt, list of floats, values of points in subset dimension
       @ Out, newpt, full point in input dimension space on cut-hypervolume
    """
    newpt=np.zeros(len(self.features))
    for v,var in enumerate(self.features):
      if var in combo:
        newpt[v] = pt[combo.index(var)]
      else:
        newpt[v] = self.references[var]
    return newpt

  def __fillIndexWithRef(self,combo,pt):
    """
       Given a "combo" subset of the full input space and a partially-filled
       polynomial order index within that space, fills the rest of index with zeros.
       @ In, combo, tuple of strings, names of subset dimensions
       @ In, pt, list of floats, values of points in subset dimension
       @ Out, full index in input dimension space on cut-hypervolume
    """
    newpt=np.zeros(len(self.features),dtype=int)
    for v,var in enumerate(self.features):
      if var in combo:
        newpt[v] = pt[combo.index(var)]
    return tuple(newpt)

  def __evaluateLocal__(self,featureVals):
    """ Evaluates a point.
    @ In, featureVals, list of values at which to evaluate the ROM
    @ Out, float, the evaluated point
    """
    #am I trained?
    if not self.amITrained: self.raiseAnError(IOError,'Cannot evaluate, as ROM is not trained!')
    tot = 0
    for term,mult in self.reducedTerms.items():
      if term == ():
        tot += self.refSoln
      else:
        cutVals = [list(featureVals[0][self.features.index(j)] for j in term)]
        tot += self.ROMs[term].__evaluateLocal__(cutVals)*mult
    return tot

  def __mean__(self):
    """The Cut-HDMR approximation can return its mean easily.
    @ In, None
    @ Out, float, the mean
    """
    if not self.amITrained: self.raiseAnError(IOError,'Cannot evaluate mean, as ROM is not trained!')
    return self._calcMean(self.reducedTerms)

  def __variance__(self):
    """The Cut-HDMR approximation can return its variance somewhat easily.
    @ In, None
    @ Out, float, the variance
    """
    if not self.amITrained: self.raiseAnError(IOError,'Cannot evaluate variance, as ROM is not trained!')
    self.getSensitivities()
    return sum(val for val in self.partialVariances.values())

  def _calcMean(self,fromDict):
    """
    Given a subset, calculate mean from terms
    @ In, fromDict, dict{string:int}, ROM subsets and their multiplicity
    @ Out, tot, float, mean
    """
    tot = 0
    for term,mult in fromDict.items():
      tot += self._evaluateIntegral(term)*mult
    return tot

  def _collectTerms(self,a,targetDict,sign=1,depth=0):
    """
    Adds main term multiplicity and subtracts sub term multiplicity for cross between terms
    @ In, targetDict, dict, dictionary to pace terms in
    @ In, a, string, main combo key from self.terms
    @ In, sign, optional int, gives the signs of the terms (1 for positive, -1 for negative)
    @ In, depth, optional int, recursion depth
    @ Out, None
    """
    if a not in targetDict.keys(): targetDict[a] = sign
    else: targetDict[a] += sign
    for sub in self.terms[a]:
      self._collectTerms(sub,targetDict,sign*-1,depth+1)

  def _evaluateIntegral(self,term):
    """
      Uses properties of orthonormal gPC to algebraically evaluate integrals gPC
      This does assume the integral is over all the constituent variables in the the term
      @ In, term, string, subset term to integrate
      @ Out, _evaluateIntegral, float, evaluation
    """
    if term in [(),'',None]:
      return self.refSoln
    else:
      return self.ROMs[term].__evaluateMoment__(1)

  def _removeZeroTerms(self,d):
    """
    Removes keys from d that have zero value
    @ In, d, dict, string:int
    @ Out, None
    """
    toRemove=[]
    for key,val in d.items():
      if abs(val) < 1e-15: toRemove.append(key)
    for rem in toRemove:
      del d[rem]

  def getSensitivities(self):
    """
      Calculates the Sobol indices (percent partial variances) of the terms in this expansion.
      @ In, None
      @ Out, getSensitivities, tuple(dict), Sobol indices and partial variances keyed by subset
    """
    if self.sdx is not None and self.partialVariances is not None:
      self.raiseADebug('Using previously-constructed ANOVA terms...')
      return self.sdx,self.partialVariances
    self.raiseADebug('Constructing ANOVA terms...')
    #collect terms
    terms = {}
    allFalse = tuple(False for _ in self.features)
    for subset,mult in self.reducedTerms.items():
      #skip mean, since it will be subtracted off in the end
      if subset == (): continue
      for poly,coeff in self.ROMs[subset].polyCoeffDict.items():
        #skip mean terms
        if sum(poly) == 0: continue
        poly = self.__fillIndexWithRef(subset,poly)
        polySubset = self._polyToSubset(poly)
        if polySubset not in terms.keys(): terms[polySubset] = {}
        if poly not in terms[polySubset].keys(): terms[polySubset][poly] = 0
        terms[polySubset][poly] += coeff*mult
    #calculate partial variances
    self.partialVariances = {}
    for subset in terms.keys():
      self.partialVariances[subset] = sum(v*v for v in terms[subset].values())
    #calculate indices
    totVar = sum(self.partialVariances.values())
    self.sdx = {}
    for subset,value in self.partialVariances.items():
      self.sdx[subset] = value / totVar
    return self.sdx,self.partialVariances

#
#
#
#
class MSR(NDinterpolatorRom):
  """
    MSR class - Computes an approximated hierarchical Morse-Smale decomposition
    from an input point cloud consisting of an arbitrary number of input
    parameters and one or more response values per input point
  """
  def __init__(self, messageHandler, **kwargs):
    """
     Constructor that will appropriately initialize an MSR object
    @In, messageHandler, MessageHandler, in charge of raising errors and
         printing messages
    @In, kwargs, dict, an arbitrary dictionary of keywords and values
    """
    self.printTag = 'MSR ROM'
    superVisedLearning.__init__(self,messageHandler,**kwargs)
    self.acceptedGraphParam = ['approximate knn', 'delaunay', 'beta skeleton', \
                               'relaxed beta skeleton']
    self.acceptedPersistenceParam = ['difference','probability','count','area']
    self.acceptedGradientParam = ['steepest', 'maxflow']
    self.acceptedNormalizationParam = ['feature', 'zscore', 'none']
    self.acceptedPredictorParam = ['kde', 'svm']
    self.acceptedKernelParam = ['uniform', 'triangular', 'epanechnikov',
                                'biweight', 'quartic', 'triweight', 'tricube',
                                'gaussian', 'cosine', 'logistic', 'silverman',
                                'exponential']

    # Some sensible default arguments
    self.gradient = 'steepest'            # Gradient estimate methodology
    self.graph = 'beta skeleton'          # Neighborhood graph used
    self.beta = 1                         # beta used in the beta skeleton graph
                                          #  and its relaxed version
    self.knn = -1                         # k-nearest neighbor value for either
                                          #  the approximate knn strategy, or
                                          #  for initially pruning the beta
                                          #  skeleton graphs. (this could also
                                          #  potentially be used for restricting
                                          #  the models influencing a query
                                          #  point to only use those models
                                          #  belonging to a limited
                                          #  neighborhood of training points)
    self.simplification = 0               # Morse-smale simplification amount
                                          #  this should probably be normalized
                                          #  to [0,1], however for now it is not
                                          #  and the scale of it will depend on
                                          #  the type of persistence used
    self.persistence = 'difference'       # Strategy for merging topo partitions
    self.weighted = False                 # Should the linear models be weighted
                                          #  by probability information?
    self.normalization = None             # Should any normalization be
                                          #  performed within the AMSC? No, this
                                          #  data should already be standardized
    self.partitionPredictor = 'kde'       # The method used to predict the label
                                          #  of each query point (can be soft).
    self.blending = False                 # Flag: blend the predictions
                                          #  depending on soft label predictions
                                          #  or use only the most likely local
                                          #  model
    self.kernel = 'gaussian'              # What kernel should be used in the
                                          #  kde approach
    self.bandwidth = 1.                   # The bandwidth for the kde approach

    # Read everything in first, and then do error checking as some parameters
    # will not matter, but we can still throw a warning message that they may
    # want to clean up there input file. In some cases, we will have to do
    # value checking in place since the type cast can fail.
    for key,val in kwargs.items():
      if key.lower() == 'graph':
        self.graph = val.strip().encode('ascii').lower()
      elif key.lower() == "gradient":
        self.gradient = val.strip().encode('ascii').lower()
      elif key.lower() == "beta":
        try:
          self.beta = float(val)
        except ValueError:
          # If the user has specified a graph, use it, otherwise be sure to use
          #  the default when checking whether this is a warning or an error
          if 'graph' in kwargs:
            graph = kwargs['graph'].strip().encode('ascii').lower()
          else:
            graph = self.graph
          if graph.endswith('beta skeleton'):
            self.raiseAnError(IOError, 'Requested invalid beta value:',
                              val, '(Allowable range: (0,2])')
          else:
            self.raiseAWarning('Requested invalid beta value:', self.beta,
                               '(Allowable range: (0,2]), however beta is',
                               'ignored when using the', graph,
                               'graph structure.')
      elif key.lower() == 'knn':
        try:
          self.knn = int(val)
        except ValueError:
          self.raiseAnError(IOError, 'Requested invalid knn value:',
                            val, '(Should be an integer value, knn <= 0 implies'
                            ,'use of the fully connected point set)')
      elif key.lower() == 'simplification':
        try:
          self.simplification = float(val)
        except ValueError:
          self.raiseAnError(IOError, 'Requested invalid simplification level:',
                            val, '(should be a floating point value)')
      elif key.lower() == 'bandwidth':
        if val == 'variable' or val == 'auto':
          self.bandwidth = val
        else:
          try:
            self.bandwidth = float(val)
          except ValueError:
            # If the user has specified a strategy, use it, otherwise be sure to
            #  use the default when checking whether this is a warning or an error
            if 'partitionPredictor' in kwargs:
              partPredictor = kwargs['partitionPredictor'].strip().encode('ascii').lower()
            else:
              partPredictor = self.partitionPredictor
            if partPredictor == 'kde':
              self.raiseAnError(IOError, 'Requested invalid bandwidth value:',
                                val,'(should be a positive floating point value)')
            else:
              self.raiseAWarning('Requested invalid bandwidth value:',val,
                                 '(bandwidth > 0 or \"variable\"). However, it is ignored when',
                                 'using the', partPredictor, 'partition',
                                 'predictor')
      elif key.lower() == 'persistence':
        self.persistence = val.strip().encode('ascii').lower()
      elif key.lower() == 'partitionpredictor':
        self.partitionPredictor = val.strip().encode('ascii').lower()
      elif key.lower() == 'smooth':
        self.blending = True
      elif key.lower() == "kernel":
        self.kernel = val
      else:
        pass

    # Morse-Smale specific error handling
    if self.graph not in self.acceptedGraphParam:
      self.raiseAnError(IOError, 'Requested unknown graph type:',
                        '\"'+self.graph+'\"','(Available options:',
                        self.acceptedGraphParam,')')
    if self.gradient not in self.acceptedGradientParam:
      self.raiseAnError(IOError, 'Requested unknown gradient method:',
                        '\"'+self.gradient+'\"', '(Available options:',
                        self.acceptedGradientParam,')')
    if self.beta <= 0 or self.beta > 2:
      if self.graph.endswith('beta skeleton'):
        self.raiseAnError(IOError, 'Requested invalid beta value:',
                          self.beta, '(Allowable range: (0,2])')
      else:
        self.raiseAWarning('Requested invalid beta value:', self.beta,
                           '(Allowable range: (0,2]), however beta is',
                           'ignored when using the', self.graph,
                           'graph structure.')
    if self.persistence not in self.acceptedPersistenceParam:
      self.raiseAnError(IOError, 'Requested unknown persistence method:',
                        '\"'+self.persistence+'\"', '(Available options:',
                        self.acceptedPersistenceParam,')')
    if self.partitionPredictor not in self.acceptedPredictorParam:
      self.raiseAnError(IOError, 'Requested unknown partition predictor:'
                        '\"'+self.partitionPredictor+'\"','(Available options:',
                        self.acceptedPredictorParam,')')
    if self.bandwidth <= 0:
      if self.partitionPredictor == 'kde':
        self.raiseAnError(IOError, 'Requested invalid bandwidth value:',
                          self.bandwidth, '(bandwidth > 0)')
      else:
        self.raiseAWarning(IOError, 'Requested invalid bandwidth value:',
                          self.bandwidth, '(bandwidth > 0). However, it is',
                          'ignored when using the', self.partitionPredictor,
                          'partition predictor')

    if self.kernel not in self.acceptedKernelParam:
      if self.partitionPredictor == 'kde':
        self.raiseAnError(IOError, 'Requested unknown kernel:',
                          '\"'+self.kernel+'\"', '(Available options:',
                          self.acceptedKernelParam,')')
      else:
        self.raiseAWarning('Requested unknown kernel:', '\"'+self.kernel+'\"',
                           '(Available options:', self.acceptedKernelParam,
                           '), however the kernel is ignored when using the',
                           self.partitionPredictor,'partition predictor.')
    self.__resetLocal__()

  def __getstate__(self):
    state = dict(self.__dict__)
    state.pop('_MSR__amsc')
    state.pop('kdTree')
    return state

  def __setstate__(self,newState):
    for key, value in newState.iteritems():
        setattr(self, key, value)
    self.kdTree             = None
    self.__amsc             = None
    self.__trainLocal__(self.X,self.Y)

  def __trainLocal__(self,featureVals,targetVals):
    """
    Perform training on samples in featureVals with responses y.

    @In, featureVals, {array-like, sparse matrix}, shape=[n_samples, n_features],
      an array of input feature values
    @ Out, targetVals, array, shape = [n_samples], an array of output target
      associated with the corresponding points in featureVals
    """

    # # Possibly load this here in case people have trouble building it, so it
    # # only errors if they try to use it?
    from AMSC_Object import AMSC_Object

    self.X = featureVals[:][:]
    self.Y = targetVals

    if self.weighted:
      self.raiseAnError(NotImplementedError,
                    ' cannot use weighted data right now.')
    else:
      weights = None

    if self.knn <= 0:
      self.knn = self.X.shape[0]

    names = [name.encode('ascii') for name in self.features + [self.target]]
    # Data is already normalized, so ignore this parameter
    ### Comment replicated from the post-processor version, not sure what it
    ### means (DM)
    # FIXME: AMSC_Object employs unsupervised NearestNeighbors algorithm from
    #        scikit learn.
    #        The NearestNeighbor algorithm is implemented in
    #        SupervisedLearning, which requires features and targets by
    #        default, which we don't have here. When the NearestNeighbor is
    #        implemented in unSupervisedLearning switch to it.
    self.__amsc = AMSC_Object(X=self.X, Y=self.Y, w=weights, names=names,
                              graph=self.graph, gradient=self.gradient,
                              knn=self.knn, beta=self.beta,
                              normalization=None,
                              persistence=self.persistence)
    self.__amsc.Persistence(self.simplification)
    self.__amsc.BuildLinearModels(self.simplification)

    # We need a KD-Tree for querying neighbors
    self.kdTree = neighbors.KDTree(self.X)

    distances,_ = self.kdTree.query(self.X,k=self.knn)
    distances = distances.flatten()

    # The following are a list of common kernels defined centered at zero with
    # either infinite support or a support defined over the interval [1,1].
    # See: https://en.wikipedia.org/wiki/Kernel_(statistics)
    # Thus, the use of this indicator function. When using these kernels, we
    # must be sure to first scale the parameter into this support before calling
    # it. In our case, we want to center our information, such that the maximum
    # value occurs when the two points coincide, and so we will set u to be
    # inversely proportional to the distance between two points, and scaled by
    # a bandwidth parameter (either the user will fix, or we will compute)
    def indicator(u):
      return np.abs(u)<1

    if self.kernel == 'uniform':
      if self.bandwidth == 'auto':
        self.bandwidth = max(distances)
        self.raiseAWarning('automatic bandwidth not yet implemented for the'
                           + self.kernel + ' kernel.')
      def kernel(u):
        return 0.5*indicator(u)
    elif self.kernel == 'triangular':
      if self.bandwidth == 'auto':
        self.bandwidth = max(distances)
        self.raiseAWarning('automatic bandwidth not yet implemented for the'
                           + self.kernel + ' kernel.')
      def kernel(u):
        return (1-abs(u))*indicator(u)
    elif self.kernel == 'epanechnikov':
      if self.bandwidth == 'auto':
        self.bandwidth = max(distances)
        self.raiseAWarning('automatic bandwidth not yet implemented for the'
                           + self.kernel + ' kernel.')
      def kernel(u):
        return ( 3./4. )*(1-u**2)*indicator(u)
    elif self.kernel == 'biweight' or self.kernel == 'quartic':
      if self.bandwidth == 'auto':
        self.bandwidth = max(distances)
        self.raiseAWarning('automatic bandwidth not yet implemented for the'
                           + self.kernel + ' kernel.')
      def kernel(u):
        return (15./16.)*(1-u**2)**2*indicator(u)
    elif self.kernel == 'triweight':
      if self.bandwidth == 'auto':
        self.bandwidth = max(distances)
        self.raiseAWarning('automatic bandwidth not yet implemented for the'
                           + self.kernel + ' kernel.')
      def kernel(u):
        return (35./32.)*(1-u**2)**3*indicator(u)
    elif self.kernel == 'tricube':
      if self.bandwidth == 'auto':
        self.bandwidth = max(distances)
        self.raiseAWarning('automatic bandwidth not yet implemented for the'
                           + self.kernel + ' kernel.')
      def kernel(u):
        return (70./81.)*(1-abs(u)**3)**3*indicator(u)
    elif self.kernel == 'gaussian':
      if self.bandwidth == 'auto':
        self.bandwidth = 1.06*distances.std()*len(distances)**(-1./5.)
        self.raiseAWarning('automatic bandwidth not yet implemented for the'
                           + self.kernel + ' kernel.')
      def kernel(u):
        return 1./np.sqrt(2*math.pi)*np.exp(-0.5*u**2)
    elif self.kernel == 'cosine':
      if self.bandwidth == 'auto':
        self.bandwidth = max(distances)
        self.raiseAWarning('automatic bandwidth not yet implemented for the'
                           + self.kernel + ' kernel.')
      def kernel(u):
        return math.pi/4.*math.cos(u*math.pi/2.)*indicator(u)
    elif self.kernel == 'logistic':
      if self.bandwidth == 'auto':
        self.bandwidth = max(distances)
        self.raiseAWarning('automatic bandwidth not yet implemented for the'
                           + self.kernel + ' kernel.')
      def kernel(u):
        return 1./(np.exp(u)+2+np.exp(-u))
    elif self.kernel == 'silverman':
      if self.bandwidth == 'auto':
        self.bandwidth = max(distances)
        self.raiseAWarning('automatic bandwidth not yet implemented for the'
                           + self.kernel + ' kernel.')
      def kernel(u):
        sqrt2 = math.sqrt(2)
        return 0.5 * np.exp(-abs(u)/sqrt2) * np.sin(abs(u)/sqrt2+math.pi/4.)
    elif self.kernel == 'exponential':
      if self.bandwidth == 'auto':
        self.bandwidth = max(distances)
        self.raiseAWarning('automatic bandwidth not yet implemented for the'
                           + self.kernel + ' kernel.')
      def kernel(u):
        return np.exp(-abs(u))
    self.__kernel = kernel

  def __confidenceLocal__(self,featureVals):
    """
    This should return an estimation of the quality of the prediction.
    Should return distance to nearest neighbor or average prediction error of
    all neighbors?
    @ In, featureVals, 2-D numpy array [n_samples,n_features]
    @ Out, float, the confidence
    """
    self.raiseAnError(NotImplementedError,
                      '__confidenceLocal__ method must be implemented!')

  def __evaluateLocal__(self,featureVals):
    """
    Perform regression on samples in featureVals.
    This will use the local predictor of each neighboring point weighted by its
    distance to that point.
    @ In, numpy.array 2-D, features
    @ Out, numpy.array 1-D, predicted values
    """
    if self.partitionPredictor == 'kde':
      partitions = self.__amsc.Partitions(self.simplification)
      weights = {}
      dists = np.zeros((featureVals.shape[0],self.X.shape[0]))
      for i,row in enumerate(featureVals):
        dists[i] = np.sqrt(((row-self.X)**2).sum(axis=-1))
      # This is a variable-based bandwidth that will adjust to the density
      # around the given query point
      if self.bandwidth == 'variable':
        h = sorted(dists)[self.knn-1]
      else:
        h = self.bandwidth
      for key,indices in partitions.iteritems():
        #############
        ## Using SciKit Learn, we have a limited number of kernel functions to
        ## choose from.
        # kernel = self.kernel
        # if kernel == 'uniform':
        #   kernel = 'tophat'
        # if kernel == 'triangular':
        #   kernel = 'linear'
        # kde = KernelDensity(kernel=kernel, bandwidth=h).fit(self.X[indices,])
        # weights[key] = np.exp(kde.score_samples(featureVals))
        #############
        ## OR
        #############
        weights[key] = 0
        for idx in indices:
          weights[key] += self.__kernel(dists[:,idx]/h)
        weights[key]
        #############

      if self.blending:
        weightedPredictions = np.zeros(featureVals.shape[0])
        sumW = 0
        for key in partitions.keys():
          fx = self.__amsc.Predict(featureVals,key)
          wx = weights[key]
          sumW += wx
          weightedPredictions += fx*wx
        if sumW == 0:
          return weightedPredictions
        return weightedPredictions / sumW
      else:
        predictions = np.zeros(featureVals.shape[0])
        maxWeights = np.zeros(featureVals.shape[0])
        for key in partitions.keys():
          fx = self.__amsc.Predict(featureVals,key)
          wx = weights[key]
          predictions[wx > maxWeights] = fx
          maxWeights[wx > maxWeights] = wx
        return predictions
    elif self.partitionPredictor == 'svm':
      partitions = self.__amsc.Partitions(self.simplification)
      labels = np.zeros(self.X.shape[0])
      for idx,(key,indices) in enumerate(partitions.iteritems()):
        labels[np.array(indices)] = idx
      # In order to make this deterministic for testing purposes, let's fix
      # the random state of the SVM object. Maybe, this could be exposed to the
      # user, but it shouldn't matter too much what the seed is for this.
      svc = svm.SVC(probability=True,random_state=np.random.RandomState(8),tol=1e-15)
      svc.fit(self.X,labels)
      probabilities = svc.predict_proba(featureVals)

      classIdxs = list(svc.classes_)
      if self.blending:
        weightedPredictions = np.zeros(len(featureVals))
        sumW = 0
        for idx,key in enumerate(partitions.keys()):
          fx = self.__amsc.Predict(featureVals,key)
          # It could be that a particular partition consists of only the extrema
          # and they themselves point to cells with different opposing extrema.
          # That is, a maximum points to a different minimum than the minimum in
          # the two point partition. Long story short, we need to be prepared for
          # an empty partition which will thus not show up in the predictions of
          # the SVC, since no point has it as a label.
          if idx not in classIdxs:
            wx = np.zeros(probabilities.shape[0])
          else:
            realIdx = list(svc.classes_).index(idx)
            wx = probabilities[:,realIdx]
          if self.blending:
            weightedPredictions = weightedPredictions + fx*wx
            sumW += wx

        return weightedPredictions/sumW
      else:
        predictions = np.zeros(featureVals.shape[0])
        maxWeights = np.zeros(featureVals.shape[0])
        for idx,key in enumerate(partitions.keys()):
          fx = self.__amsc.Predict(featureVals,key)
          # It could be that a particular partition consists of only the extrema
          # and they themselves point to cells with different opposing extrema.
          # That is, a maximum points to a different minimum than the minimum in
          # the two point partition. Long story short, we need to be prepared for
          # an empty partition which will thus not show up in the predictions of
          # the SVC, since no point has it as a label.
          if idx not in classIdxs:
            wx = np.zeros(probabilities.shape[0])
          else:
            realIdx = list(svc.classes_).index(idx)
            wx = probabilities[:,realIdx]
          predictions[wx > maxWeights] = fx
          maxWeights[wx > maxWeights] = wx

        return predictions


  def __resetLocal__(self):
    """
    The reset here will erase the internal data while keeping the
    instance
    """
    self.X      = []
    self.Y      = []
    self.__amsc = None
    self.kdTree = None


#
#
#
class NDsplineRom(NDinterpolatorRom):
  """
  An N-dimensional Spline model
  """
  ROMtype         = 'NDsplineRom'
  def __init__(self,messageHandler,**kwargs):
    """
    A constructor that will appropriately intialize a supervised learning object
    @In, messageHandler: a MessageHandler object in charge of raising errors,
                         and printing messages
    @In, kwargs: an arbitrary dictionary of keywords and values
    """
    NDinterpolatorRom.__init__(self,messageHandler,**kwargs)
    self.printTag = 'ND-SPLINE ROM'
    self.interpolator = interpolationND.NDspline()

  def __resetLocal__(self):
    """ The reset here erase the Interpolator while keeping the instance"""
    self.interpolator.reset()
#
#
#
class NDinvDistWeight(NDinterpolatorRom):
  """
  An N-dimensional model that interpolates data based on a inverse weighting of
  their training data points?
  """
  ROMtype         = 'NDinvDistWeight'
  def __init__(self,messageHandler,**kwargs):
    """
    A constructor that will appropriately intialize a supervised learning object
    @In, messageHandler: a MessageHandler object in charge of raising errors,
                         and printing messages
    @In, kwargs: an arbitrary dictionary of keywords and values
    """
    NDinterpolatorRom.__init__(self,messageHandler,**kwargs)
    self.printTag = 'ND-INVERSEWEIGHT ROM'
    if not 'p' in self.initOptionDict.keys(): self.raiseAnError(IOError,'the <p> parameter must be provided in order to use NDinvDistWeigth as ROM!!!!')
    self.__initLocal__()

  def __initLocal__(self):
    self.interpolator = interpolationND.InverseDistanceWeighting(float(self.initOptionDict['p']))

  def __resetLocal__(self):
    """ The reset here erase the Interpolator while keeping the instance"""
    self.interpolator.reset(float(self.initOptionDict['p']))
#
#
#
class SciKitLearn(superVisedLearning):
  """
  An Interface to the ROMs provided by skLearn
  """
  ROMtype = 'SciKitLearn'
  availImpl = {}
  availImpl['lda'] = {}
  availImpl['lda']['LDA'] = (lda.LDA, 'integer') #Quadratic Discriminant Analysis (QDA)
  availImpl['linear_model'] = {} #Generalized Linear Models
  availImpl['linear_model']['ARDRegression'               ] = (linear_model.ARDRegression               , 'float'  ) #Bayesian ARD regression.
  availImpl['linear_model']['BayesianRidge'               ] = (linear_model.BayesianRidge               , 'float'  ) #Bayesian ridge regression
  availImpl['linear_model']['ElasticNet'                  ] = (linear_model.ElasticNet                  , 'float'  ) #Linear Model trained with L1 and L2 prior as regularizer
  availImpl['linear_model']['ElasticNetCV'                ] = (linear_model.ElasticNetCV                , 'float'  ) #Elastic Net model with iterative fitting along a regularization path
  availImpl['linear_model']['Lars'                        ] = (linear_model.Lars                        , 'float'  ) #Least Angle Regression model a.k.a.
  availImpl['linear_model']['LarsCV'                      ] = (linear_model.LarsCV                      , 'float'  ) #Cross-validated Least Angle Regression model
  availImpl['linear_model']['Lasso'                       ] = (linear_model.Lasso                       , 'float'  ) #Linear Model trained with L1 prior as regularizer (aka the Lasso)
  availImpl['linear_model']['LassoCV'                     ] = (linear_model.LassoCV                     , 'float'  ) #Lasso linear model with iterative fitting along a regularization path
  availImpl['linear_model']['LassoLars'                   ] = (linear_model.LassoLars                   , 'float'  ) #Lasso model fit with Least Angle Regression a.k.a.
  availImpl['linear_model']['LassoLarsCV'                 ] = (linear_model.LassoLarsCV                 , 'float'  ) #Cross-validated Lasso, using the LARS algorithm
  availImpl['linear_model']['LassoLarsIC'                 ] = (linear_model.LassoLarsIC                 , 'float'  ) #Lasso model fit with Lars using BIC or AIC for model selection
  availImpl['linear_model']['LinearRegression'            ] = (linear_model.LinearRegression            , 'float'  ) #Ordinary least squares Linear Regression.
  availImpl['linear_model']['LogisticRegression'          ] = (linear_model.LogisticRegression          , 'float'  ) #Logistic Regression (aka logit, MaxEnt) classifier.
  availImpl['linear_model']['MultiTaskLasso'              ] = (linear_model.MultiTaskLasso              , 'float'  ) #Multi-task Lasso model trained with L1/L2 mixed-norm as regularizer
  availImpl['linear_model']['MultiTaskElasticNet'         ] = (linear_model.MultiTaskElasticNet         , 'float'  ) #Multi-task ElasticNet model trained with L1/L2 mixed-norm as regularizer
  availImpl['linear_model']['OrthogonalMatchingPursuit'   ] = (linear_model.OrthogonalMatchingPursuit   , 'float'  ) #Orthogonal Mathching Pursuit model (OMP)
  availImpl['linear_model']['OrthogonalMatchingPursuitCV' ] = (linear_model.OrthogonalMatchingPursuitCV , 'float'  ) #Cross-validated Orthogonal Mathching Pursuit model (OMP)
  availImpl['linear_model']['PassiveAggressiveClassifier' ] = (linear_model.PassiveAggressiveClassifier , 'integer') #Passive Aggressive Classifier
  availImpl['linear_model']['PassiveAggressiveRegressor'  ] = (linear_model.PassiveAggressiveRegressor  , 'float'  ) #Passive Aggressive Regressor
  availImpl['linear_model']['Perceptron'                  ] = (linear_model.Perceptron                  , 'float'  ) #Perceptron
  availImpl['linear_model']['RandomizedLasso'             ] = (linear_model.RandomizedLasso             , 'float'  ) #Randomized Lasso.
  availImpl['linear_model']['RandomizedLogisticRegression'] = (linear_model.RandomizedLogisticRegression, 'float'  ) #Randomized Logistic Regression
  availImpl['linear_model']['Ridge'                       ] = (linear_model.Ridge                       , 'float'  ) #Linear least squares with l2 regularization.
  availImpl['linear_model']['RidgeClassifier'             ] = (linear_model.RidgeClassifier             , 'float'  ) #Classifier using Ridge regression.
  availImpl['linear_model']['RidgeClassifierCV'           ] = (linear_model.RidgeClassifierCV           , 'integer') #Ridge classifier with built-in cross-validation.
  availImpl['linear_model']['RidgeCV'                     ] = (linear_model.RidgeCV                     , 'float'  ) #Ridge regression with built-in cross-validation.
  availImpl['linear_model']['SGDClassifier'               ] = (linear_model.SGDClassifier               , 'integer') #Linear classifiers (SVM, logistic regression, a.o.) with SGD training.
  availImpl['linear_model']['SGDRegressor'                ] = (linear_model.SGDRegressor                , 'float'  ) #Linear model fitted by minimizing a regularized empirical loss with SGD
  availImpl['linear_model']['lars_path'                   ] = (linear_model.lars_path                   , 'float'  ) #Compute Least Angle Regression or Lasso path using LARS algorithm [1]
  availImpl['linear_model']['lasso_path'                  ] = (linear_model.lasso_path                  , 'float'  ) #Compute Lasso path with coordinate descent
  availImpl['linear_model']['lasso_stability_path'        ] = (linear_model.lasso_stability_path        , 'float'  ) #Stabiliy path based on randomized Lasso estimates
  availImpl['linear_model']['orthogonal_mp_gram'          ] = (linear_model.orthogonal_mp_gram          , 'float'  ) #Gram Orthogonal Matching Pursuit (OMP)

  availImpl['svm'] = {} #support Vector Machines
  availImpl['svm']['LinearSVC'] = (svm.LinearSVC, 'boolean')
  availImpl['svm']['SVC'      ] = (svm.SVC      , 'boolean')
  availImpl['svm']['NuSVC'    ] = (svm.NuSVC    , 'boolean')
  availImpl['svm']['SVR'      ] = (svm.SVR      , 'boolean')

  availImpl['multiClass'] = {} #Multiclass and multilabel classification
  availImpl['multiClass']['OneVsRestClassifier' ] = (multiclass.OneVsRestClassifier , 'integer') # One-vs-the-rest (OvR) multiclass/multilabel strategy
  availImpl['multiClass']['OneVsOneClassifier'  ] = (multiclass.OneVsOneClassifier  , 'integer') # One-vs-one multiclass strategy
  availImpl['multiClass']['OutputCodeClassifier'] = (multiclass.OutputCodeClassifier, 'integer') # (Error-Correcting) Output-Code multiclass strategy
  availImpl['multiClass']['fit_ovr'             ] = (multiclass.fit_ovr             , 'integer') # Fit a one-vs-the-rest strategy.
  availImpl['multiClass']['predict_ovr'         ] = (multiclass.predict_ovr         , 'integer') # Make predictions using the one-vs-the-rest strategy.
  availImpl['multiClass']['fit_ovo'             ] = (multiclass.fit_ovo             , 'integer') # Fit a one-vs-one strategy.
  availImpl['multiClass']['predict_ovo'         ] = (multiclass.predict_ovo         , 'integer') # Make predictions using the one-vs-one strategy.
  availImpl['multiClass']['fit_ecoc'            ] = (multiclass.fit_ecoc            , 'integer') # Fit an error-correcting output-code strategy.
  availImpl['multiClass']['predict_ecoc'        ] = (multiclass.predict_ecoc        , 'integer') # Make predictions using the error-correcting output-code strategy.

  availImpl['naiveBayes'] = {}
  availImpl['naiveBayes']['GaussianNB'   ] = (naive_bayes.GaussianNB   , 'float')
  availImpl['naiveBayes']['MultinomialNB'] = (naive_bayes.MultinomialNB, 'float')
  availImpl['naiveBayes']['BernoulliNB'  ] = (naive_bayes.BernoulliNB  , 'float')

  availImpl['neighbors'] = {}
  availImpl['neighbors']['NearestNeighbors']         = (neighbors.NearestNeighbors         , 'float'  )# Unsupervised learner for implementing neighbor searches.
  availImpl['neighbors']['KNeighborsClassifier']     = (neighbors.KNeighborsClassifier     , 'integer')# Classifier implementing the k-nearest neighbors vote.
  availImpl['neighbors']['RadiusNeighbors']          = (neighbors.RadiusNeighborsClassifier, 'integer')# Classifier implementing a vote among neighbors within a given radius
  availImpl['neighbors']['KNeighborsRegressor']      = (neighbors.KNeighborsRegressor      , 'float'  )# Regression based on k-nearest neighbors.
  availImpl['neighbors']['RadiusNeighborsRegressor'] = (neighbors.RadiusNeighborsRegressor , 'float'  )# Regression based on neighbors within a fixed radius.
  availImpl['neighbors']['NearestCentroid']          = (neighbors.NearestCentroid          , 'integer')# Nearest centroid classifier.
  availImpl['neighbors']['BallTree']                 = (neighbors.BallTree                 , 'float'  )# BallTree for fast generalized N-point problems
  availImpl['neighbors']['KDTree']                   = (neighbors.KDTree                   , 'float'  )# KDTree for fast generalized N-point problems

  availImpl['qda'] = {}
  availImpl['qda']['QDA'] = (qda.QDA, 'integer') #Quadratic Discriminant Analysis (QDA)

  availImpl['tree'] = {}
  availImpl['tree']['DecisionTreeClassifier'] = (tree.DecisionTreeClassifier, 'integer')# A decision tree classifier.
  availImpl['tree']['DecisionTreeRegressor' ] = (tree.DecisionTreeRegressor , 'float'  )# A tree regressor.
  availImpl['tree']['ExtraTreeClassifier'   ] = (tree.ExtraTreeClassifier   , 'integer')# An extremely randomized tree classifier.
  availImpl['tree']['ExtraTreeRegressor'    ] = (tree.ExtraTreeRegressor    , 'float'  )# An extremely randomized tree regressor.

  availImpl['GaussianProcess'] = {}
  availImpl['GaussianProcess']['GaussianProcess'] = (gaussian_process.GaussianProcess    , 'float'  )
  #test if a method to estimate the probability of the prediction is available
  qualityEstTypeDict = {}
  for key1, myDict in availImpl.items():
    qualityEstTypeDict[key1] = {}
    for key2 in myDict:
      qualityEstTypeDict[key1][key2] = []
      if  callable(getattr(myDict[key2][0], "predict_proba", None))  : qualityEstTypeDict[key1][key2] += ['probability']
      elif  callable(getattr(myDict[key2][0], "score"        , None)): qualityEstTypeDict[key1][key2] += ['score']
      else                                                           : qualityEstTypeDict[key1][key2] = False

  def __init__(self,messageHandler,**kwargs):
    """
    A constructor that will appropriately intialize a supervised learning object
    @In, messageHandler: a MessageHandler object in charge of raising errors,
                         and printing messages
    @In, kwargs: an arbitrary dictionary of keywords and values
    """
    superVisedLearning.__init__(self,messageHandler,**kwargs)
    self.printTag = 'SCIKITLEARN'
    if 'SKLtype' not in self.initOptionDict.keys(): self.raiseAnError(IOError,'to define a scikit learn ROM the SKLtype keyword is needed (from ROM '+self.name+')')
    SKLtype, SKLsubType = self.initOptionDict['SKLtype'].split('|')
    self.initOptionDict.pop('SKLtype')
    if not SKLtype in self.__class__.availImpl.keys(): self.raiseAnError(IOError,'not known SKLtype ' + SKLtype +'(from ROM '+self.name+')')
    if not SKLsubType in self.__class__.availImpl[SKLtype].keys(): self.raiseAnError(IOError,'not known SKLsubType ' + SKLsubType +'(from ROM '+self.name+')')
    self.__class__.returnType     = self.__class__.availImpl[SKLtype][SKLsubType][1]
    self.ROM                      = self.__class__.availImpl[SKLtype][SKLsubType][0]()
    self.__class__.qualityEstType = self.__class__.qualityEstTypeDict[SKLtype][SKLsubType]
    for key,value in self.initOptionDict.items():
      try:self.initOptionDict[key] = ast.literal_eval(value)
      except: pass
    self.ROM.set_params(**self.initOptionDict)

  def _readdressEvaluateConstResponse(self,edict):
    """
    Method to re-address the evaluate base class method in order to avoid wasting time
    in case the training set has an unique response (e.g. if 10 points in the training set,
    and the 10 outcomes are all == to 1, this method returns one without the need of an
    evaluation)
    @ In, prediction request, Not used in this method (kept the consistency with evaluate method)
    """
    return self.myNumber

  def _readdressEvaluateRomResponse(self,edict):
    """
    Method to re-address the evaluate base class method to its original method
    @ In, prediction request, used in this method (kept the consistency with evaluate method)
    """
    return self.__class__.evaluate(self,edict)

  def __trainLocal__(self,featureVals,targetVals):
    """
    Perform training on samples in featureVals with responses y.
    For an one-class model, +1 or -1 is returned.

    @In, featureVals, {array-like, sparse matrix}, shape=[n_samples, n_features],
      an array of input feature values
    @ Out, targetVals, array, shape = [n_samples], an array of output target
      associated with the corresponding points in featureVals
    """
    #If all the target values are the same no training is needed and the moreover the self.evaluate could be re-addressed to this value
    if len(np.unique(targetVals))>1:
      self.ROM.fit(featureVals,targetVals)
      self.evaluate = self._readdressEvaluateRomResponse
      #self.evaluate = lambda edict : self.__class__.evaluate(self,edict)
    else:
      self.myNumber = np.unique(targetVals)[0]
      self.evaluate = self._readdressEvaluateConstResponse

  def __confidenceLocal__(self,edict):
    """
    This should return an estimation of the quality of the prediction.
    @ In, featureVals, 2-D numpy array [n_samples,n_features]
    @ Out, float, the confidence
    """
    if  'probability' in self.__class__.qualityEstType: return self.ROM.predict_proba(edict)
    else            : self.raiseAnError(IOError,'the ROM '+str(self.name)+'has not the an method to evaluate the confidence of the prediction')

  def __evaluateLocal__(self,featureVals):
    """ Evaluates a point.
    @ In, featureVals, list of values at which to evaluate the ROM
    @ Out, float, the evaluated value
    """
    return self.ROM.predict(featureVals)

  def __resetLocal__(self):
    """
    After this method the ROM should be described only by the initial
    parameter settings
    @In None
    @ Out None
    """
    self.ROM = self.ROM.__class__(**self.initOptionDict)

  def __returnInitialParametersLocal__(self):
    """
    Returns a dictionary with the parameters and their initial values
    @In None
    @ Out dictionary of parameter names and initial values
    """
    return self.ROM.get_params()

  def __returnCurrentSettingLocal__(self):
    """
    Returns a dictionary with the parameters and their current values
    @In None
    @ Out dictionary of parameter names and current values
    """
    self.raiseADebug('here we need to collect some info on the ROM status')
    localInitParam = {}
    return localInitParam
#
#
#
__interfaceDict                         = {}
__interfaceDict['NDspline'            ] = NDsplineRom
__interfaceDict['NDinvDistWeight'     ] = NDinvDistWeight
__interfaceDict['SciKitLearn'         ] = SciKitLearn
__interfaceDict['GaussPolynomialRom'  ] = GaussPolynomialRom
__interfaceDict['HDMRRom'             ] = HDMRRom
__interfaceDict['MSR'                 ] = MSR
__base                                  = 'superVisedLearning'

# def addToInterfaceDict(newDict):
#   for key,val in newDict.items():
#     __interfaceDict[key]=val

def returnInstance(ROMclass,caller,**kwargs):
  """
  This function return an instance of the request model type
  @In ROMclass: string representing the instance to create
  @In caller: object that will share its messageHandler instance
  @In kwargs: a dictionary specifying the keywords and values needed to create
              the instance.
  @ Out an instance of a ROM
  """
  try: return __interfaceDict[ROMclass](caller.messageHandler,**kwargs)
  except KeyError: caller.raiseAnError(NameError,'not known '+__base+' type '+str(ROMclass))

def returnClass(ROMclass,caller):
  """
  This function return an instance of the request model type
  @In ROMclass: string representing the class to retrieve
  @In caller: object that will share its messageHandler instance
  @ Out the class definition of a ROM
  """
  try: return __interfaceDict[ROMclass]
  except KeyError: caller.raiseAnError(NameError,'not known '+__base+' type '+ROMclass)<|MERGE_RESOLUTION|>--- conflicted
+++ resolved
@@ -498,21 +498,11 @@
       for request in requests:
         request=request.strip()
         newNode = TreeStructure.Node(request)
-<<<<<<< HEAD
         if request.lower() in ['mean','expectedvalue']:
-          if self.mean == None: self.mean = self.__evaluateMoment__(1)
-          newNode.setText(self.mean)
-        elif request.lower() in ['variance']:
-          if self.mean == None: self.mean = self.__evaluateMoment__(1)
-          newNode.setText(self.__evaluateMoment__(2) - self.mean*self.mean)
-=======
-        if   request.lower() in ['mean','expectedvalue']:
           if self.mean == None: self.mean = self.__mean__()
           newNode.setText(self.mean)
         elif request.lower() in ['variance']:
-          if self.mean == None: self.mean = self.__mean__()
           newNode.setText(self.__variance__())
->>>>>>> 138ad889
         elif request.lower() in ['numruns']:
           if self.numRuns!=None: newNode.setText(self.numRuns)
           else: newNode.setText(len(self.sparseGrid))
@@ -523,14 +513,9 @@
           keys = self.polyCoeffDict.keys()
           keys.sort()
           for key in keys:
-<<<<<<< HEAD
             cNode = TreeStructure.Node('_'+'_'.join(str(k) for k in key)+'_')
             cNode.setText(self.polyCoeffDict[key])
             newNode.appendBranch(cNode)
-=======
-            cnode = TreeStructure.Node('_'+'_'.join(str(k) for k in key)+'_')
-            cnode.setText(self.polyCoeffDict[key])
-            newNode.appendBranch(cnode)
         elif request.lower() in ['indices']:
           indices,partials = self.getSensitivities()
           #provide variance
@@ -553,7 +538,6 @@
             vNode.setText(entry[2])
             subNode.appendBranch(vNode)
             newNode.appendBranch(subNode)
->>>>>>> 138ad889
         else:
           self.raiseAWarning('ROM does not know how to return '+request)
           newNode.setText('not found')
@@ -849,68 +833,12 @@
     if 'what' in options.keys():
       requests = list(o.strip() for o in options['what'].split(','))
       if 'all' in requests: requests = canDo
-<<<<<<< HEAD
-      for request in requests:
-        request=request.strip()
-        newNode = TreeStructure.Node(request)
-        if request.lower() in ['timestep']:
-          newNode.setText(options['timeStep'])
-        elif request.lower() in ['mean','expectedvalue']: newNode.setText(self.__mean__())
-        elif request.lower() in ['variance']:
-          newNode.setText(self.__variance__())
-          newNode.name = 'variance'
-        elif request.lower() in ['indices']:
-          pcts,totPct,totVar = self.getPercentSensitivities(returnTotal=True)
-          vNode = TreeStructure.Node('tot_variance')
-          vNode.setText(totVar)
-          newNode.appendBranch(vNode)
-          #split into two sets, significant and insignificant
-          entries = []
-          insig = []
-          for combo,sens in pcts.items():
-            if abs(sens)>1e-10:
-              entries.append((combo,sens))
-            else:
-              insig.append((combo,sens))
-          entries.sort(key=itemgetter(0))
-          entries.sort(key=lambda x: abs(x[1]),reverse=True)
-          insig.sort(key=itemgetter(0))
-          #trim (insignificat and less than zero) to zero
-          for e,entry in enumerate(insig):
-            if entry[1]<0:
-              insig[e] = (insig[e][0],0.0)
-          def addSensBranch(combo,sens):
-            """
-            Adds a sensitivity branch to the printed XML tree
-            @ In, combo, tuple(str), the subset dimensions
-            @ In, sens, float, the sensitivity
-            """
-            sNode = TreeStructure.Node('variables')
-            svNode = TreeStructure.Node('index')
-            svNode.setText(sens)
-            sNode.appendBranch(svNode)
-            sNode.setText(','.join(combo))
-            newNode.appendBranch(sNode)
-          # end method
-          for combo,sens in entries:
-            addSensBranch(combo,sens)
-          for combo,sens in insig:
-            addSensBranch(combo,sens)
-          newNode.name="Sobol_indices"
-        elif request.lower() in ['numruns']:
-          newNode.setText(self.numRuns)
-        else:
-          self.raiseAWarning('ROM does not know how to return '+request)
-          newNode.setText('not found')
-        node.appendBranch(newNode)
-=======
       #protect against things SCgPC can do that HDMR can't
       if 'polyCoeffs' in requests:
         self.raiseAWarning('HDMRRom cannot currently print polynomial coefficients.  Skipping...')
         requests.remove('polyCoeffs')
       options['what'] = ','.join(requests)
     GaussPolynomialRom._localPrintXML(self,node,options)
->>>>>>> 138ad889
 
   def initialize(self,idict):
     """Initializes the instance.
