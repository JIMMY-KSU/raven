--- conflicted
+++ resolved
@@ -62,13 +62,7 @@
     for key, value in self.assemblerObjects.items():
       self.assemblerDict[key] =  []
       for interface in value:
-<<<<<<< HEAD
         self.assemblerDict[key].append([interface[0],interface[1],interface[2],initDict[interface[0]][interface[2]]])
-=======
-         print(interface)
-         self.assemblerDict[key].append([interface[0],interface[1],interface[2],initDict[interface[0]][interface[2]]])
->>>>>>> f3bbda97
-
   def _readMoreXML(self,xmlNode):
     self.type = xmlNode.tag
     if 'name' in xmlNode.attrib: self.name = xmlNode.attrib['name']
