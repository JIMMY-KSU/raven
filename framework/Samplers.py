--- conflicted
+++ resolved
@@ -213,13 +213,11 @@
       self.distDict[key] = availableDist[self.toBeSampled[key]]
       self.inputInfo['crowDist'][key] = json.dumps(self.distDict[key].getCrowDistDict())
 
-  def initialize(self,externalSeeding=None,solutionExport=None,**kwargs):
+  def initialize(self,externalSeeding=None,solutionExport=None):
     '''
     This function should be called every time a clean sampler is needed. Called before takeAstep in <Step>
     @in solutionExport: in goal oriented sampling (a.k.a. adaptive sampling this is where the space/point satisfying the constrains)
     '''
-    #hybrid SamplingROM needs to know "what" to initialize, so this kwarg gets passed
-    if 'what' in kwargs.keys(): del kwargs['what']
     self.counter = 0
     if   not externalSeeding          :
       Distributions.randomSeed(self.initSeed)       #use the sampler initialization seed
@@ -230,13 +228,8 @@
       self.auxcnt = externalSeeding
     for key in self.toBeSampled.keys(): self.distDict[key].initializeDistribution()   #now we can initialize the distributions
     #specializing the self.localInitialize() to account for adaptive sampling
-<<<<<<< HEAD
-    if solutionExport : self.localInitialize(solutionExport=solutionExport,**kwargs)
-    else              : self.localInitialize(**kwargs)
-=======
     if solutionExport != None : self.localInitialize(solutionExport=solutionExport)
     else                      : self.localInitialize()
->>>>>>> 7c9c242e
 
   def localInitialize(self):
     '''
