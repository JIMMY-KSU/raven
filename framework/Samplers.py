--- conflicted
+++ resolved
@@ -239,18 +239,13 @@
                 elif childChildChildChild.tag == 'tolerance':
                   NDdistData[childChildChildChild.tag] = float(childChildChildChild.text)
                 else:
-<<<<<<< HEAD
-                  self.raiseAnError(IOError,'Unknown tag '+childChildChildChild.tag+' .Available are: initial_grid_disc and tolerance!')
-              self.ND_sampling_params[childChildChild.attrib['name']] = NDdistData
-          else: self.raiseAnError(IOError,'Unknown tag '+child.tag+' .Available are: limit, initial_seed, reseed_at_each_iteration and dist_init!')
+                  self.raiseAnError(IOError,'Unknown tag '+childChildChildChild.tag+' .Available are: initialGridDisc and tolerance!')
+              self.NDSamplingParams[childChildChild.attrib['name']] = NDdistData
+          else: self.raiseAnError(IOError,'Unknown tag '+childChild.tag+' .Available are: limit, initialSeed, reseedEachIteration and distInit!')
+
       elif child.tag == "latentVariables":
         self.latentType = child.attrib['type']
         self.latentVariablesDict[child.attrib['name']] = list(inp.strip() for inp in child.text.strip().split(','))
-=======
-                  self.raiseAnError(IOError,'Unknown tag '+childChildChildChild.tag+' .Available are: initialGridDisc and tolerance!')
-              self.NDSamplingParams[childChildChild.attrib['name']] = NDdistData
-          else: self.raiseAnError(IOError,'Unknown tag '+childChild.tag+' .Available are: limit, initialSeed, reseedEachIteration and distInit!')
->>>>>>> 3faf3197
 
     if self.initSeed == None:
       self.initSeed = Distributions.randomIntegers(0,2**31,self)
