--- conflicted
+++ resolved
@@ -95,13 +95,8 @@
 
   @classmethod
   def specializeValidateDict(cls):
-<<<<<<< HEAD
     ''' This method should be overridden to describe the types of input accepted with a certain role by the model class specialization'''
     self.raiseAnError(NotImplementedError,'MODELS','The class '+str(cls.__name__)+' has not implemented the method specializeValidateDict')
-=======
-    """ This method should be overridden to describe the types of input accepted with a certain role by the model class specialization"""
-    utils.raiseAnError(NotImplementedError,'MODELS','The class '+str(cls.__name__)+' has not implemented the method specializeValidateDict')
->>>>>>> 9d9ab705
 
   @classmethod
   def localValidateMethod(cls,who,what):
@@ -145,13 +140,8 @@
   def _readMoreXML(self,xmlNode):
     try: self.subType = xmlNode.attrib['subType']
     except KeyError:
-<<<<<<< HEAD
       self.raiseADebug(self," Failed in Node: "+str(xmlNode),verbostiy='silent')
       self.raiseAnError(IOError,self,'missed subType for the model '+self.name)
-=======
-      utils.raiseAMessage(self," Failed in Node: "+str(xmlNode),'DEBUG')
-      utils.raiseAnError(IOError,self,'missed subType for the model '+self.name)
->>>>>>> 9d9ab705
     del(xmlNode.attrib['subType'])
 
   def localInputAndChecks(self,xmlNode):
@@ -239,20 +229,13 @@
     return inRun
 
   def _inputToInternal(self,dataIN,full=False):
-<<<<<<< HEAD
-    '''Transform it in the internal format the provided input. dataIN could be either a dictionary (then nothing to do) or one of the admitted data'''
+    """Transform it in the internal format the provided input. dataIN could be either a dictionary (then nothing to do) or one of the admitted data"""
     self.raiseADebug(self,'wondering if a dictionary compatibility should be kept','FIXME')
-    if  type(dataIN)!=dict:
-      if dataIN.type not in self.admittedData: self.raiseAnError(IOError,self,'type '+dataIN.type+' is not compatible with the ROM '+self.name)
-=======
-    """Transform it in the internal format the provided input. dataIN could be either a dictionary (then nothing to do) or one of the admitted data"""
-    if self.debug: utils.raiseAMessage(self,'wondering if a dictionary compatibility should be kept','FIXME')
     if  type(dataIN).__name__ !='dict':
       # NOTICE: THIS IF STATEMENT HERE IS GOING TO BE REMOVED WHEN THE FILEOBJECT CLASS GETS CREATED. STAY TUNED.
-      if type(dataIN).__name__ in ['str','unicode','bytes']: utils.raiseAnError(IOError,self,'type "'+type(dataIN).__name__ +'" is not compatible with the model "' + self.type + '" named "' + self.name+'"!')
+      if type(dataIN).__name__ in ['str','unicode','bytes']: self.raiseAnError(IOError,self,'type "'+type(dataIN).__name__ +'" is not compatible with the model "' + self.type + '" named "' + self.name+'"!')
       # END NOTICE
       if dataIN.type not in self.admittedData: utils.raiseAnError(IOError,self,'type "'+dataIN.type+'" is not compatible with the model "' + self.type + '" named "' + self.name+'"!')
->>>>>>> 9d9ab705
     if full==True:  length = 0
     if full==False: length = -1
     localInput = {}
@@ -273,13 +256,8 @@
     here only TimePoint and TimePointSet are accepted a local copy of the values is performed.
     For a TimePoint all value are copied, for a TimePointSet only the last set of entry
     The copied values are returned as a dictionary back
-<<<<<<< HEAD
-    '''
+    """
     if len(myInput)>1: self.raiseAnError(IOError,self,'Only one input is accepted by the model type '+self.type+' with name'+self.name)
-=======
-    """
-    if len(myInput)>1: utils.raiseAnError(IOError,self,'Only one input is accepted by the model type '+self.type+' with name'+self.name)
->>>>>>> 9d9ab705
     inputDict = self._inputToInternal(myInput[0])
     #test if all sampled variables are in the inputs category of the data
     if set(list(Kwargs['SampledVars'].keys())+list(inputDict.keys())) != set(list(inputDict.keys())):
@@ -564,15 +542,9 @@
     """
     Method that collects the outputs from the previous run
     @ In, finishedJob, InternalRunner object, instance of the run just finished
-<<<<<<< HEAD
-    @ In, output, "Datas" object, output where the results of the calculation needs to be stored
-    '''
+    @ In, output, "DataObjects" object, output where the results of the calculation needs to be stored
+    """
     if finishedJob.returnEvaluation() == -1: self.raiseAnError(RuntimeError,self,"No available Output to collect (Run probabably is not finished yet)")
-=======
-    @ In, output, "DataObjects" object, output where the results of the calculation needs to be stored
-    """
-    if finishedJob.returnEvaluation() == -1: utils.raiseAnError(RuntimeError,self,"No available Output to collect (Run probabably is not finished yet)")
->>>>>>> 9d9ab705
     def typeMatch(var,var_type_str):
       type_var = type(var)
       return type_var.__name__ == var_type_str or \
@@ -606,12 +578,8 @@
     #if alias are defined in the input it defines a mapping between the variable names in the framework and the one for the generation of the input
     #self.alias[framework variable name] = [input code name]. For Example, for a MooseBasedApp, the alias would be self.alias['internal_variable_name'] = 'Material|Fuel|thermal_conductivity'
     self.alias              = {}
-<<<<<<< HEAD
     self.printTag           = 'CODE MODEL'
-=======
     self.lockedFileName     = "ravenLocked.raven"
-    self.printTag = utils.returnPrintTag('MODEL CODE')
->>>>>>> 9d9ab705
 
   def _readMoreXML(self,xmlNode):
     """extension of info to be read for the Code(model) as well as the code interface, and creates the interface.
@@ -634,13 +602,8 @@
         ext     = child.attrib['extension'] if 'extension' in child.attrib.keys() else None
         if argtype == None: self.raiseAnError(IOError,self,'"type" for clarg not specified!')
         elif argtype == 'text':
-<<<<<<< HEAD
-          if ext != None: raiseAWArning(self,'"text" nodes only accept "type" and "arg" attributes! Ignoring "extension"...')
+          if ext != None: self.raiseAWarning(self,'"text" nodes only accept "type" and "arg" attributes! Ignoring "extension"...')
           if arg == None: self.raiseAnError(IOError,self,'"arg" for clarg '+argtype+' not specified! Enter text to be used.')
-=======
-          if ext != None: utils.raiseAWarning(self,'"text" nodes only accept "type" and "arg" attributes! Ignoring "extension"...')
-          if arg == None: utils.raiseAnError(IOError,self,'"arg" for clarg '+argtype+' not specified! Enter text to be used.')
->>>>>>> 9d9ab705
           self.clargs['text']=arg
         elif argtype == 'input':
           if ext == None: self.raiseAnError(IOError,self,'"extension" for clarg '+argtype+' not specified! Enter filetype to be listed for this flag.')
@@ -715,16 +678,12 @@
     self.workingDir               = os.path.join(runInfoDict['WorkingDir'],runInfoDict['stepName']) #generate current working dir
     runInfoDict['TempWorkingDir'] = self.workingDir
     try: os.mkdir(self.workingDir)
-<<<<<<< HEAD
-    except OSError: self.raiseAWarning(self,'current working dir '+self.workingDir+' already exists, this might imply deletion of present files')
-=======
     except OSError:
-      utils.raiseAWarning(self,'current working dir '+self.workingDir+' already exists, this might imply deletion of present files')
-      if utils.checkIfPathAreAccessedByAnotherProgram(self.workingDir,3.0): utils.raiseAWarning(self,'directory '+ self.workingDir + ' is likely used by another program!!! ')
-      if utils.checkIfLockedRavenFileIsPresent(self.workingDir,self.lockedFileName): utils.raiseAnError(Exception, self, "another instance of RAVEN is running in the working directory "+ self.workingDir+". Please check your input!")
+      self.raiseAWarning(self,'current working dir '+self.workingDir+' already exists, this might imply deletion of present files')
+      if utils.checkIfPathAreAccessedByAnotherProgram(self.workingDir,3.0): self.raiseAWarning(self,'directory '+ self.workingDir + ' is likely used by another program!!! ')
+      if utils.checkIfLockedRavenFileIsPresent(self.workingDir,self.lockedFileName): self.raiseAnError(Exception, self, "another instance of RAVEN is running in the working directory "+ self.workingDir+". Please check your input!")
     # register function to remove the locked file at the end of execution
     atexit.register(lambda filenamelocked: os.remove(filenamelocked),os.path.join(self.workingDir,self.lockedFileName))
->>>>>>> 9d9ab705
     for inputFile in inputFiles: shutil.copy(inputFile,self.workingDir)
     self.raiseADebug(self,'original input files copied in the current working dir: '+self.workingDir)
     self.raiseADebug(self,'files copied:')
@@ -947,22 +906,12 @@
 def knownTypes():
   return __knownTypes
 
-<<<<<<< HEAD
 def returnInstance(Type,caller):
   '''This function return an instance of the request model type'''
-=======
-def returnInstance(Type,debug=False):
-  """This function return an instance of the request model type"""
->>>>>>> 9d9ab705
   try: return __interFaceDict[Type]()
   except KeyError: caller.raiseAnError(NameError,'MODELS','not known '+__base+' type '+Type)
 
-<<<<<<< HEAD
 def validate(className,role,what,caller):
-  '''This is the general interface for the validation of a model usage'''
-=======
-def validate(className,role,what,debug=False):
   """This is the general interface for the validation of a model usage"""
->>>>>>> 9d9ab705
   if className in __knownTypes: return __interFaceDict[className].localValidateMethod(role,what)
   else : caller.raiseAnError(IOError,'MODELS','the class '+str(className)+' it is not a registered model')