# Copyright 2017 Battelle Energy Alliance, LLC
#
# Licensed under the Apache License, Version 2.0 (the "License");
# you may not use this file except in compliance with the License.
# You may obtain a copy of the License at
#
# http://www.apache.org/licenses/LICENSE-2.0
#
# Unless required by applicable law or agreed to in writing, software
# distributed under the License is distributed on an "AS IS" BASIS,
# WITHOUT WARRANTIES OR CONDITIONS OF ANY KIND, either express or implied.
# See the License for the specific language governing permissions and
# limitations under the License.
"""
Created on Nov 1, 2017

@author: dan maljovec, mandd

"""

from __future__ import division, print_function , unicode_literals, absolute_import
import warnings
warnings.simplefilter('default', DeprecationWarning)

#External Modules---------------------------------------------------------------
import numpy as np
import xml.etree.ElementTree as ET
import copy
#External Modules End-----------------------------------------------------------

#Internal Modules---------------------------------------------------------------
from .PostProcessor import PostProcessor
from utils import InputData
from utils import xmlUtils as xmlU
from utils import utils
import Files
import Runners
from .ETstructure import ETstructure
#Internal Modules End-----------------------------------------------------------


class ETImporter(PostProcessor):
  """
    This is the base class of the postprocessor that imports Event-Trees (ETs) into RAVEN as a PointSet
  """
  def __init__(self, messageHandler):
    """
      Constructor
      @ In, messageHandler, MessageHandler, message handler object
      @ Out, None
    """
    PostProcessor.__init__(self, messageHandler)
    self.printTag  = 'POSTPROCESSOR ET IMPORTER'
    self.ETFormat  = None
    self.expand    = False
    self.factorial = False
    self.allowedFormats = ['OpenPSA']

  @classmethod
  def getInputSpecification(cls):
    """
      Method to get a reference to a class that specifies the input data for
      class cls.
      @ In, cls, the class for which we are retrieving the specification
      @ Out, inputSpecification, InputData.ParameterInput, class to use for
        specifying input of cls.
    """
    inputSpecification = super(ETImporter, cls).getInputSpecification()
    inputSpecification.addSub(InputData.parameterInputFactory("fileFormat", contentType=InputData.StringType))
    inputSpecification.addSub(InputData.parameterInputFactory("expand"    , contentType=InputData.StringType))
    inputSpecification.addSub(InputData.parameterInputFactory("factorial" , contentType=InputData.StringType))
    return inputSpecification

  def initialize(self, runInfo, inputs, initDict) :
    """
      Method to initialize the pp.
      @ In, runInfo, dict, dictionary of run info (e.g. working dir, etc)
      @ In, inputs, list, list of inputs
      @ In, initDict, dict, dictionary with initialization options
      @ Out, None
    """
    PostProcessor.initialize(self, runInfo, inputs, initDict)

  def _localReadMoreXML(self, xmlNode):
    """
      Function to read the portion of the xml input that belongs to this specialized class
      and initialize some stuff based on the inputs got
      @ In, xmlNode, xml.etree.Element, Xml element node
      @ Out, None
    """

    paramInput = ETImporter.getInputSpecification()()
    paramInput.parseNode(xmlNode)
    self._handleInput(paramInput)

  def _handleInput(self, paramInput):
    """
      Method that handles PostProcessor parameter input block.
      @ In, paramInput, ParameterInput, the already parsed input.
      @ Out, None
    """
    fileFormat = paramInput.findFirst('fileFormat')
    self.fileFormat = fileFormat.value
    if self.fileFormat not in self.allowedFormats:
      self.raiseAnError(IOError, 'ETImporterPostProcessor Post-Processor ' + self.name + ', format ' + str(self.fileFormat) + ' : is not supported')

    expand = paramInput.findFirst('expand')
    self.expand = expand.value
    if self.expand in ['True','true']:
      self.expand = True
    elif self.expand in ['false','False']:
      self.expand = False
    else:
      self.raiseAnError(IOError, 'ETImporterPostProcessor Post-Processor ' + self.name + ', expand ' + str(self.expand) + ' : is not recognized')
      
    #factorial = paramInput.findFirst('factorial')
    #self.factorial = factorial.value
    #if self.factorial in ['True','true']:
    #  self.factorial = True
    #elif self.factorial in ['false','False']:
    #  self.factorial = False
    #else:
    #  self.raiseAnError(IOError, 'ETImporterPostProcessor Post-Processor ' + self.name + ', factorial ' + str(self.factorial) + ' : is not recognized')

  def run(self, inputs):
    """
      This method executes the postprocessor action.
      @ In,  inputs, list, list of file objects
      @ Out, None
    """
<<<<<<< HEAD
    #eventTreeModel = ETstructure(self.expand, inputs, self.messageHandler)
    eventTreeModel = ETstructure(self.expand, inputs)
    return eventTreeModel.returnDict()
=======
    return self.runOpenPSA(inputs)

  def runOpenPSA(self, inputs):
    """
      This method executes the postprocessor action.
      @ In,  inputs, list, list of file objects
      @ Out, None
    """
    ### Check for link to other ET
    links = []
    sizes=(len(inputs),len(inputs))
    connectivityMatrix = np.zeros(sizes)
    listETs=[]
    listRoots=[]

    for file in inputs:
      eventTree = ET.parse(file.getPath() + file.getFilename())
      listETs.append(eventTree.getroot().get('name'))
      listRoots.append(eventTree.getroot())
    links = self.createLinkList(listRoots)

    if len(inputs)>0:
      rootETID = self.checkETstructure(links,listETs,connectivityMatrix)

    if len(links)>=1 and len(inputs)>1:
      finalAssembledTree = self.analyzeMultipleET(inputs,links,listRoots,listETs,rootETID)
      return self.analyzeSingleET(finalAssembledTree)

    if len(links)==0 and len(inputs)>1:
      self.raiseAnError(IOError, 'Multiple ET files have provided but they are not linked')

    if len(links)>1 and len(inputs)==1:
      self.raiseAnError(IOError, 'A single ET files has provided but it contains a link to an additional ET')

    if len(links)==0 and len(inputs)==1:
      eventTree = ET.parse(inputs[0].getPath() + inputs[0].getFilename())
      return self.analyzeSingleET(eventTree.getroot())

  def createLinkList(self,listRoots):
    """
      This method identifies the links among ETs. It saves such links in the variable links.
      Note that this method overwrites such variable when it is called. This is because the identification
      of the links needs to be computed from scratch after every merging step since the structure of ETs has changed.
      The variable links=[dep1,...,depN] is a list of connections where each connection dep is a
      dictionary as follows:

          dep.keys =
                     * link_seqID  : ID of the link in the master ET
                     * ET_slave_ID : ID of the slave ET that needs to be copied into the master ET
                     * ET_master_ID: ID of the master ET;

      The slave ET is merged into the master ET; note the master ET contains the link in at least one
      <define-sequence> node:

         <define-sequence name="Link-to-LP">
           <event-tree name="Link-to-LP-Event-Tree"/>
         </define-sequence>

      @ In,  listRoots, list, list containing the root of all ETs
      @ Out, linkList, list, list containing the links among the ETs
    """
    linkList = []
    for root in listRoots:
      links, seqID = self.checkLinkedTree(root)
      if len(links) > 0:
        for idx, val in enumerate(links):
          dep = {}
          dep['link_seqID'] = copy.deepcopy(seqID[idx])
          dep['ET_slave_ID'] = copy.deepcopy(val)
          dep['ET_master_ID'] = copy.deepcopy(root.get('name'))
          linkList.append(dep)
    return linkList

  def checkETstructure(self,links,listETs,connectivityMatrix):
    """
      This method checks that the structure of the ET is consistent. In particular, it checks that only one root ET
      and at least one leaf ET is provided. As an example consider the following ET structure:
         ET1 ----> ET2 ----> ET3
          |------> ET4 ----> ET5
      Five ETs have been provided, ET1 is the only root ET while ET3 and ET5 are leaf ET.
      @ In, listETs, list, list containing the ID of the ETs
      @ In, connectivityMatrix, np.array, matrix containing connectivity mapping
      @ Out, rootETID, xml.etree.Element, root of the main ET
    """

    # each element (i,j) of the matrix connectivityMatrix shows if there is a connection from ET_i to ET_j:
    #   * 0: no connection from i to j
    #   * 1: a connection exists from i to j
    for link in links:
      row = listETs.index(link['ET_master_ID'])
      col = listETs.index(link['ET_slave_ID'])
      connectivityMatrix[row,col]=1.0

    # the root ETs are charaterized by a column full of zeros
    # the leaf ETs are charaterized by a row full of zeros
    zeroRows    = np.where(~connectivityMatrix.any(axis=1))[0]
    zeroColumns = np.where(~connectivityMatrix.any(axis=0))[0]

    if len(zeroColumns)>1:
      self.raiseAnError(IOError, 'Multiple root ET')
    if len(zeroColumns)==0:
      self.raiseAnError(IOError, 'No root ET')
    if len(zeroColumns)==1:
      rootETID = listETs[zeroColumns[0]]
      self.raiseADebug("ETImporter Root ET: " + str(rootETID))

    leafs = []
    for index in np.nditer(zeroRows):
      leafs.append(listETs[index])
    self.raiseADebug("ETImporter leaf ETs: " + str(leafs))

    return rootETID

  def analyzeMultipleET(self,inputs,links,listRoots,listETs,rootETID):
    """
      This method executes the analysis of the ET if multiple ETs are provided. It merge all ETs onto the root ET
      @ In, input, list, list of file objects
      @ In, links, list, list containing the links among the ETs
      @ In, listRoots, list containing the root of all ETs
      @ In, listETs, list, list containing the ID of the ETs
      @ In, rootETID, xml.etree.Element, root of the main ET
      @ Out, xmlNode, xml.etree.Element, root of the assembled root ET
    """
    # 1. for all ET check if it contains SubBranches
    ETset = []
    for fileID in inputs:
      eventTree = ET.parse(fileID.getPath() + fileID.getFilename())
      root = self.checkSubBranches(eventTree.getroot())
      ETset.append(root)

    # 2. loop on the dependencies until it is empty
    while len(links)>0:
      for link in links:
        indexMaster = listETs.index(link['ET_master_ID'])
        indexSlave  = listETs.index(link['ET_slave_ID'])
        mergedTree  = self.mergeLinkedTrees(listRoots[indexMaster],listRoots[indexSlave],link['link_seqID'])

        listETs.pop(indexMaster)
        listRoots.pop(indexMaster)

        listETs.append(link['ET_master_ID'])
        listRoots.append(mergedTree)

        links = self.createLinkList(listRoots)

    indexRootET = listETs.index(rootETID)
    return listRoots[indexRootET]

  def analyzeSingleET(self,masterRoot):
    """
      This method executes the analysis of the ET if a single ET is provided.
      @ In,  masterRoot, xml.etree.Element, root of the ET
      @ Out, outputDict, dict, dictionary containing the pointSet data
    """
    root = self.checkSubBranches(masterRoot)

    ## These outcomes will be encoded as integers starting at 0
    outcomes = []
    ## These variables will be mapped into an array where there index
    variables = []
    values = {}
    for node in root.findall('define-functional-event'):
      event = node.get('name')
      ## First, map the variable to an index by placing it in a list
      variables.append(event)
      ## Also, initialize the dictionary of values for this variable so we can
      ## encode them as integers as well
      values[event] = []
      ## Iterate through the forks that use this event and gather all of the
      ## possible states
      for fork in self.findAllRecursive(root.find('initial-state'), 'fork'):
        if fork.get('functional-event') == event:
          for path in fork.findall('path'):
            state = path.get('state')
            if state not in values[event]:
              values[event].append(state)

    ## Iterate through the sequences and gather all of the possible outcomes
    ## so we can numerically encode them latter
    for node in root.findall('define-sequence'):
      outcome = node.get('name')
      if outcome not in outcomes:
        outcomes.append(outcome)
    etMap = self.returnMap(outcomes, root.get('name'))

    self.raiseADebug("ETImporter variables identified: " + str(format(variables)))

    d = len(variables)
    n = len(self.findAllRecursive(root.find('initial-state'), 'sequence'))
    pointSet = -1 * np.ones((n, d + 1))
    rowCounter = 0
    for node in root.find('initial-state'):
      newRows = self.constructPointDFS(node, variables, values, etMap, pointSet, rowCounter)
      rowCounter += newRows
    outputDict = {}
    #outputDict['inputs'] = {}
    #outputDict['outputs'] = {}
    for index, var in enumerate(variables):
      outputDict[var] = pointSet[:, index]
    outputDict['sequence'] = pointSet[:, -1]

    return outputDict, variables

  def checkLinkedTree(self, root):
    """
      This method checks if the provided root of the ET contains links to other ETs.
      This occurs if a <define-sequence> node contains a <event-tree> sub-node:
          <define-sequence name="Link-to-LP">
            <event-tree name="Link-to-LP-Event-Tree"/>
          </define-sequence>
      The name of the <event-tree> is the link to the ET defined as follows:
          <define-event-tree name="Link-to-LP-Event-Tree">

      @ In,  root, xml.etree.Element, root of the root ET
      @ Out, dependencies, list, ID of the linked ET (e.g., Link-to-LP-Event-Tree)
      @ Out, seqID, list, ID of the link in the root ET (e.g., Link-to-LP)
    """
    dependencies = []
    seqID        = []

    for node in root.findall('define-sequence'):
      for child in node.getiterator():
          if 'event-tree' in child.tag:
            dependencies.append(child.get('name'))
            seqID.append(node.get('name'))
    return dependencies, seqID

  def mergeLinkedTrees(self,rootMaster,rootSlave,location):
    """
      This method merged two ET; it merges a slave ET onto the master ET. Note that slave ET can be copied
      in multiple branches of the master ET.
      @ In,  rootMaster, xml.etree.Element, root of the master ET
      @ In,  rootSlave, xml.etree.Element,  root of the slave ET
      @ In,  location, string, ID of the link that identifies the branches of the master ET that are linked to the slave ET
      @ Out, rootMaster, xml.etree.Element, root of the master ET after the merging process has completed
    """
    # 1. copy define-functional-event block
    for node in rootSlave.findall('define-functional-event'):
      rootMaster.append(node)
    # 2. copy define-sequence block
    for node in rootSlave.findall('define-sequence'):
      rootMaster.append(node)
    # 3. remove the <define-sequence> that points at the "location"
    for node in rootMaster.findall('define-sequence'):
      if node.get('name') == location:
        rootMaster.remove(node)
    # 4. copy slave ET into master ET
    for node in rootMaster.findall('.//'):
      if node.tag == 'path':
        for subNode in node.findall('sequence'):
          linkName = subNode.get('name')
          if linkName == location:
            node.append(rootSlave.find('initial-state').find('fork'))
            node.remove(subNode)
    return copy.deepcopy(rootMaster)

  def checkSubBranches(self,root):
    """
      This method checks if the provided ET contains sub-branches (i.e., by-pass).
      This occurs if the node <define-branch> is provided.
      As an example:
          <define-branch name="sub-tree1">
      defines a branch that is linked to multiple ET sequences:
          <path state="0">
              <branch name="sub-tree1"/>
          </path>
      The scope of this method is to copy the <define-branch> into the sequences of the
      ET that are linked to <define-branch>
      @ In,  root, xml.etree.Element, root of the ET
      @ Out, root, xml.etree.Element, root of the processed ET
    """
    eventTree = root.findall('initial-state')

    if len(eventTree) > 1:
      self.raiseAnError(IOError, 'ETImporter: more than one initial-state identified')
    ### Check for sub-branches
    subBranches = {}
    for node in root.findall('define-branch'):
      subBranches[node.get('name')] = node.find('fork')
      self.raiseADebug("ETImporter branch identified: " + str(node.get('name')))
    if len(subBranches) > 0:
      for node in root.findall('.//'):
        if node.tag == 'path':
          for subNode in node.findall('branch'):
            linkName = subNode.get('name')
            if linkName in subBranches.keys():
              node.append(subBranches[linkName])
            else:
              self.raiseAnError(RuntimeError, ' ETImporter: branch ' + str(
                  linkName) + ' linked in the ET is not defined; available branches are: ' + str(
                  subBranches.keys()))

    for child in root:
        if child.tag == 'branch':
            root.remove(child)

    return root

  def returnMap(self,outcomes,name):
    """
      This method returns a map if the ET contains symbolic sequences.
      This is needed since since RAVEN requires numeric values for sequences.
      @ In,  outcomes, list, list that contains all the sequences IDs provided in the ET
      @ In,  name, string, name of the ET
      @ Out, etMap, dict, dictionary containing the map
    """
    # check if outputMap contains string ID for  at least one sequence
    # if outputMap contains all numbers then keep the number ID
    allFloat = True
    for seq in outcomes:
      try:
        float(seq)
      except ValueError:
        allFloat = False
        break
    etMap = {}
    if allFloat == False:
      # create an integer map, and create an integer map file
      root = ET.Element('map')
      root.set('Tree', name)
      for seq in outcomes:
        etMap[seq] = outcomes.index(seq)
        ET.SubElement(root, "sequence", ID=str(outcomes.index(seq))).text = str(seq)
      fileID = name + '_mapping.xml'
      updatedTreeMap = ET.ElementTree(root)
      xmlU.prettify(updatedTreeMap)
      updatedTreeMap.write(fileID)
    else:
      for seq in outcomes:
        etMap[seq] = utils.floatConversion(seq)
    return etMap
>>>>>>> 34ad0789

  def collectOutput(self, finishedJob, output):
    """
      Function to place all of the computed data into the output object, (DataObjects)
      @ In, finishedJob, object, JobHandler object that is in charge of running this postprocessor
      @ In, output, object, the object where we want to place our computed results
      @ Out, None
    """
    evaluation = finishedJob.getEvaluation()
    outputDict, variables = evaluation[1]
    if isinstance(evaluation, Runners.Error):
      self.raiseAnError(RuntimeError, ' No available output to collect (Run probably is not finished yet) via',self.printTag)
    if not set(output.getVars('input')) == set(variables):
      self.raiseAnError(RuntimeError, ' ETImporter: set of branching variables in the '
                                      'ET ( ' + str(variables)  + ' ) is not identical to the'
                                      ' set of input variables specified in the PointSet (' + str(output.getParaKeys('inputs')) +')')
    # Output to file
    if set(outputDict.keys()) != set(output.getVars()):
      self.raiseAnError(RuntimeError, 'ETImporter failed: set of variables specified in the output '
                                      'dataObject (' + str(set(output.getVars())) + ') is different form the set of '
                                      'variables specified in the ET (' + str(set(outputDict.keys())))
    if output.type in ['PointSet']:
      output.load(outputDict,style='dict')
    else:
        self.raiseAnError(RuntimeError, 'ETImporter failed: Output type ' + str(output.type) + ' is not supported.')<|MERGE_RESOLUTION|>--- conflicted
+++ resolved
@@ -128,343 +128,8 @@
       @ In,  inputs, list, list of file objects
       @ Out, None
     """
-<<<<<<< HEAD
-    #eventTreeModel = ETstructure(self.expand, inputs, self.messageHandler)
     eventTreeModel = ETstructure(self.expand, inputs)
     return eventTreeModel.returnDict()
-=======
-    return self.runOpenPSA(inputs)
-
-  def runOpenPSA(self, inputs):
-    """
-      This method executes the postprocessor action.
-      @ In,  inputs, list, list of file objects
-      @ Out, None
-    """
-    ### Check for link to other ET
-    links = []
-    sizes=(len(inputs),len(inputs))
-    connectivityMatrix = np.zeros(sizes)
-    listETs=[]
-    listRoots=[]
-
-    for file in inputs:
-      eventTree = ET.parse(file.getPath() + file.getFilename())
-      listETs.append(eventTree.getroot().get('name'))
-      listRoots.append(eventTree.getroot())
-    links = self.createLinkList(listRoots)
-
-    if len(inputs)>0:
-      rootETID = self.checkETstructure(links,listETs,connectivityMatrix)
-
-    if len(links)>=1 and len(inputs)>1:
-      finalAssembledTree = self.analyzeMultipleET(inputs,links,listRoots,listETs,rootETID)
-      return self.analyzeSingleET(finalAssembledTree)
-
-    if len(links)==0 and len(inputs)>1:
-      self.raiseAnError(IOError, 'Multiple ET files have provided but they are not linked')
-
-    if len(links)>1 and len(inputs)==1:
-      self.raiseAnError(IOError, 'A single ET files has provided but it contains a link to an additional ET')
-
-    if len(links)==0 and len(inputs)==1:
-      eventTree = ET.parse(inputs[0].getPath() + inputs[0].getFilename())
-      return self.analyzeSingleET(eventTree.getroot())
-
-  def createLinkList(self,listRoots):
-    """
-      This method identifies the links among ETs. It saves such links in the variable links.
-      Note that this method overwrites such variable when it is called. This is because the identification
-      of the links needs to be computed from scratch after every merging step since the structure of ETs has changed.
-      The variable links=[dep1,...,depN] is a list of connections where each connection dep is a
-      dictionary as follows:
-
-          dep.keys =
-                     * link_seqID  : ID of the link in the master ET
-                     * ET_slave_ID : ID of the slave ET that needs to be copied into the master ET
-                     * ET_master_ID: ID of the master ET;
-
-      The slave ET is merged into the master ET; note the master ET contains the link in at least one
-      <define-sequence> node:
-
-         <define-sequence name="Link-to-LP">
-           <event-tree name="Link-to-LP-Event-Tree"/>
-         </define-sequence>
-
-      @ In,  listRoots, list, list containing the root of all ETs
-      @ Out, linkList, list, list containing the links among the ETs
-    """
-    linkList = []
-    for root in listRoots:
-      links, seqID = self.checkLinkedTree(root)
-      if len(links) > 0:
-        for idx, val in enumerate(links):
-          dep = {}
-          dep['link_seqID'] = copy.deepcopy(seqID[idx])
-          dep['ET_slave_ID'] = copy.deepcopy(val)
-          dep['ET_master_ID'] = copy.deepcopy(root.get('name'))
-          linkList.append(dep)
-    return linkList
-
-  def checkETstructure(self,links,listETs,connectivityMatrix):
-    """
-      This method checks that the structure of the ET is consistent. In particular, it checks that only one root ET
-      and at least one leaf ET is provided. As an example consider the following ET structure:
-         ET1 ----> ET2 ----> ET3
-          |------> ET4 ----> ET5
-      Five ETs have been provided, ET1 is the only root ET while ET3 and ET5 are leaf ET.
-      @ In, listETs, list, list containing the ID of the ETs
-      @ In, connectivityMatrix, np.array, matrix containing connectivity mapping
-      @ Out, rootETID, xml.etree.Element, root of the main ET
-    """
-
-    # each element (i,j) of the matrix connectivityMatrix shows if there is a connection from ET_i to ET_j:
-    #   * 0: no connection from i to j
-    #   * 1: a connection exists from i to j
-    for link in links:
-      row = listETs.index(link['ET_master_ID'])
-      col = listETs.index(link['ET_slave_ID'])
-      connectivityMatrix[row,col]=1.0
-
-    # the root ETs are charaterized by a column full of zeros
-    # the leaf ETs are charaterized by a row full of zeros
-    zeroRows    = np.where(~connectivityMatrix.any(axis=1))[0]
-    zeroColumns = np.where(~connectivityMatrix.any(axis=0))[0]
-
-    if len(zeroColumns)>1:
-      self.raiseAnError(IOError, 'Multiple root ET')
-    if len(zeroColumns)==0:
-      self.raiseAnError(IOError, 'No root ET')
-    if len(zeroColumns)==1:
-      rootETID = listETs[zeroColumns[0]]
-      self.raiseADebug("ETImporter Root ET: " + str(rootETID))
-
-    leafs = []
-    for index in np.nditer(zeroRows):
-      leafs.append(listETs[index])
-    self.raiseADebug("ETImporter leaf ETs: " + str(leafs))
-
-    return rootETID
-
-  def analyzeMultipleET(self,inputs,links,listRoots,listETs,rootETID):
-    """
-      This method executes the analysis of the ET if multiple ETs are provided. It merge all ETs onto the root ET
-      @ In, input, list, list of file objects
-      @ In, links, list, list containing the links among the ETs
-      @ In, listRoots, list containing the root of all ETs
-      @ In, listETs, list, list containing the ID of the ETs
-      @ In, rootETID, xml.etree.Element, root of the main ET
-      @ Out, xmlNode, xml.etree.Element, root of the assembled root ET
-    """
-    # 1. for all ET check if it contains SubBranches
-    ETset = []
-    for fileID in inputs:
-      eventTree = ET.parse(fileID.getPath() + fileID.getFilename())
-      root = self.checkSubBranches(eventTree.getroot())
-      ETset.append(root)
-
-    # 2. loop on the dependencies until it is empty
-    while len(links)>0:
-      for link in links:
-        indexMaster = listETs.index(link['ET_master_ID'])
-        indexSlave  = listETs.index(link['ET_slave_ID'])
-        mergedTree  = self.mergeLinkedTrees(listRoots[indexMaster],listRoots[indexSlave],link['link_seqID'])
-
-        listETs.pop(indexMaster)
-        listRoots.pop(indexMaster)
-
-        listETs.append(link['ET_master_ID'])
-        listRoots.append(mergedTree)
-
-        links = self.createLinkList(listRoots)
-
-    indexRootET = listETs.index(rootETID)
-    return listRoots[indexRootET]
-
-  def analyzeSingleET(self,masterRoot):
-    """
-      This method executes the analysis of the ET if a single ET is provided.
-      @ In,  masterRoot, xml.etree.Element, root of the ET
-      @ Out, outputDict, dict, dictionary containing the pointSet data
-    """
-    root = self.checkSubBranches(masterRoot)
-
-    ## These outcomes will be encoded as integers starting at 0
-    outcomes = []
-    ## These variables will be mapped into an array where there index
-    variables = []
-    values = {}
-    for node in root.findall('define-functional-event'):
-      event = node.get('name')
-      ## First, map the variable to an index by placing it in a list
-      variables.append(event)
-      ## Also, initialize the dictionary of values for this variable so we can
-      ## encode them as integers as well
-      values[event] = []
-      ## Iterate through the forks that use this event and gather all of the
-      ## possible states
-      for fork in self.findAllRecursive(root.find('initial-state'), 'fork'):
-        if fork.get('functional-event') == event:
-          for path in fork.findall('path'):
-            state = path.get('state')
-            if state not in values[event]:
-              values[event].append(state)
-
-    ## Iterate through the sequences and gather all of the possible outcomes
-    ## so we can numerically encode them latter
-    for node in root.findall('define-sequence'):
-      outcome = node.get('name')
-      if outcome not in outcomes:
-        outcomes.append(outcome)
-    etMap = self.returnMap(outcomes, root.get('name'))
-
-    self.raiseADebug("ETImporter variables identified: " + str(format(variables)))
-
-    d = len(variables)
-    n = len(self.findAllRecursive(root.find('initial-state'), 'sequence'))
-    pointSet = -1 * np.ones((n, d + 1))
-    rowCounter = 0
-    for node in root.find('initial-state'):
-      newRows = self.constructPointDFS(node, variables, values, etMap, pointSet, rowCounter)
-      rowCounter += newRows
-    outputDict = {}
-    #outputDict['inputs'] = {}
-    #outputDict['outputs'] = {}
-    for index, var in enumerate(variables):
-      outputDict[var] = pointSet[:, index]
-    outputDict['sequence'] = pointSet[:, -1]
-
-    return outputDict, variables
-
-  def checkLinkedTree(self, root):
-    """
-      This method checks if the provided root of the ET contains links to other ETs.
-      This occurs if a <define-sequence> node contains a <event-tree> sub-node:
-          <define-sequence name="Link-to-LP">
-            <event-tree name="Link-to-LP-Event-Tree"/>
-          </define-sequence>
-      The name of the <event-tree> is the link to the ET defined as follows:
-          <define-event-tree name="Link-to-LP-Event-Tree">
-
-      @ In,  root, xml.etree.Element, root of the root ET
-      @ Out, dependencies, list, ID of the linked ET (e.g., Link-to-LP-Event-Tree)
-      @ Out, seqID, list, ID of the link in the root ET (e.g., Link-to-LP)
-    """
-    dependencies = []
-    seqID        = []
-
-    for node in root.findall('define-sequence'):
-      for child in node.getiterator():
-          if 'event-tree' in child.tag:
-            dependencies.append(child.get('name'))
-            seqID.append(node.get('name'))
-    return dependencies, seqID
-
-  def mergeLinkedTrees(self,rootMaster,rootSlave,location):
-    """
-      This method merged two ET; it merges a slave ET onto the master ET. Note that slave ET can be copied
-      in multiple branches of the master ET.
-      @ In,  rootMaster, xml.etree.Element, root of the master ET
-      @ In,  rootSlave, xml.etree.Element,  root of the slave ET
-      @ In,  location, string, ID of the link that identifies the branches of the master ET that are linked to the slave ET
-      @ Out, rootMaster, xml.etree.Element, root of the master ET after the merging process has completed
-    """
-    # 1. copy define-functional-event block
-    for node in rootSlave.findall('define-functional-event'):
-      rootMaster.append(node)
-    # 2. copy define-sequence block
-    for node in rootSlave.findall('define-sequence'):
-      rootMaster.append(node)
-    # 3. remove the <define-sequence> that points at the "location"
-    for node in rootMaster.findall('define-sequence'):
-      if node.get('name') == location:
-        rootMaster.remove(node)
-    # 4. copy slave ET into master ET
-    for node in rootMaster.findall('.//'):
-      if node.tag == 'path':
-        for subNode in node.findall('sequence'):
-          linkName = subNode.get('name')
-          if linkName == location:
-            node.append(rootSlave.find('initial-state').find('fork'))
-            node.remove(subNode)
-    return copy.deepcopy(rootMaster)
-
-  def checkSubBranches(self,root):
-    """
-      This method checks if the provided ET contains sub-branches (i.e., by-pass).
-      This occurs if the node <define-branch> is provided.
-      As an example:
-          <define-branch name="sub-tree1">
-      defines a branch that is linked to multiple ET sequences:
-          <path state="0">
-              <branch name="sub-tree1"/>
-          </path>
-      The scope of this method is to copy the <define-branch> into the sequences of the
-      ET that are linked to <define-branch>
-      @ In,  root, xml.etree.Element, root of the ET
-      @ Out, root, xml.etree.Element, root of the processed ET
-    """
-    eventTree = root.findall('initial-state')
-
-    if len(eventTree) > 1:
-      self.raiseAnError(IOError, 'ETImporter: more than one initial-state identified')
-    ### Check for sub-branches
-    subBranches = {}
-    for node in root.findall('define-branch'):
-      subBranches[node.get('name')] = node.find('fork')
-      self.raiseADebug("ETImporter branch identified: " + str(node.get('name')))
-    if len(subBranches) > 0:
-      for node in root.findall('.//'):
-        if node.tag == 'path':
-          for subNode in node.findall('branch'):
-            linkName = subNode.get('name')
-            if linkName in subBranches.keys():
-              node.append(subBranches[linkName])
-            else:
-              self.raiseAnError(RuntimeError, ' ETImporter: branch ' + str(
-                  linkName) + ' linked in the ET is not defined; available branches are: ' + str(
-                  subBranches.keys()))
-
-    for child in root:
-        if child.tag == 'branch':
-            root.remove(child)
-
-    return root
-
-  def returnMap(self,outcomes,name):
-    """
-      This method returns a map if the ET contains symbolic sequences.
-      This is needed since since RAVEN requires numeric values for sequences.
-      @ In,  outcomes, list, list that contains all the sequences IDs provided in the ET
-      @ In,  name, string, name of the ET
-      @ Out, etMap, dict, dictionary containing the map
-    """
-    # check if outputMap contains string ID for  at least one sequence
-    # if outputMap contains all numbers then keep the number ID
-    allFloat = True
-    for seq in outcomes:
-      try:
-        float(seq)
-      except ValueError:
-        allFloat = False
-        break
-    etMap = {}
-    if allFloat == False:
-      # create an integer map, and create an integer map file
-      root = ET.Element('map')
-      root.set('Tree', name)
-      for seq in outcomes:
-        etMap[seq] = outcomes.index(seq)
-        ET.SubElement(root, "sequence", ID=str(outcomes.index(seq))).text = str(seq)
-      fileID = name + '_mapping.xml'
-      updatedTreeMap = ET.ElementTree(root)
-      xmlU.prettify(updatedTreeMap)
-      updatedTreeMap.write(fileID)
-    else:
-      for seq in outcomes:
-        etMap[seq] = utils.floatConversion(seq)
-    return etMap
->>>>>>> 34ad0789
 
   def collectOutput(self, finishedJob, output):
     """
@@ -474,7 +139,8 @@
       @ Out, None
     """
     evaluation = finishedJob.getEvaluation()
-    outputDict, variables = evaluation[1]
+    outputDict ={}
+    outputDict['data'], variables = evaluation[1]
     if isinstance(evaluation, Runners.Error):
       self.raiseAnError(RuntimeError, ' No available output to collect (Run probably is not finished yet) via',self.printTag)
     if not set(output.getVars('input')) == set(variables):
@@ -482,11 +148,15 @@
                                       'ET ( ' + str(variables)  + ' ) is not identical to the'
                                       ' set of input variables specified in the PointSet (' + str(output.getParaKeys('inputs')) +')')
     # Output to file
-    if set(outputDict.keys()) != set(output.getVars()):
+    #if set(outputDict.keys()) != set(output.getVars()):
+    if set(outputDict['data'].keys()) != set(output.getVars(subset='input')+output.getVars(subset='output')):
       self.raiseAnError(RuntimeError, 'ETImporter failed: set of variables specified in the output '
-                                      'dataObject (' + str(set(output.getVars())) + ') is different form the set of '
-                                      'variables specified in the ET (' + str(set(outputDict.keys())))
+                                      'dataObject (' + str(set(outputDict['data'].keys())) + ') is different from the set of '
+                                      'variables specified in the ET (' + str(set(output.getVars(subset='input')+output.getVars(subset='output'))))
     if output.type in ['PointSet']:
-      output.load(outputDict,style='dict')
+      outputDict['dims'] = {}
+      for key in outputDict.keys():
+        outputDict['dims'][key] = []
+      output.load(outputDict['data'], style='dict', dims=outputDict['dims'])
     else:
         self.raiseAnError(RuntimeError, 'ETImporter failed: Output type ' + str(output.type) + ' is not supported.')