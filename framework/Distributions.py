--- conflicted
+++ resolved
@@ -1493,17 +1493,11 @@
     self.transformMatrix = None  # np.array stores the transform matrix
     self.dimension = None        # the dimension of given problem
     self.rank = None             # the effective rank for the PCA analysis
-<<<<<<< HEAD
-    self.inputVariables = {}     # dict of input variable: {'model'::varName,'latent':varName}, 'model' indicates the varName are provided by models,
-                                 # and 'latent' indicates the varName used in the reduced space
-    self.transformation = False       # flag for input transformation analysis
-=======
     '''
     self.inputVariables = {}     # dict of input variable: {'model'::varName,'latent':varName}, 'model' indicates the varName are provided by models,
                                  # and 'latent' indicates the varName used in the reduced space
     '''
     self.transformation = False       # flag for input reduction analysis
->>>>>>> 6a2c2263
 
 
   def _readMoreXML(self,xmlNode):
@@ -1525,12 +1519,6 @@
         for childChild in child:
           if childChild.tag == 'rank':
             self.rank = int(childChild.text)
-<<<<<<< HEAD
-          elif childChild.tag == 'variables':
-            if childChild.attrib['type'] == 'model':
-              self.inputVariables['model'] = list(inp.strip() for inp in childChild.text.strip().split(','))
-=======
->>>>>>> 6a2c2263
 
     if self.rank == None: self.rank = self.dimension
     self.mu = mu
@@ -1567,11 +1555,7 @@
     """
     Transform latent parameters back to models' parameters
     @ x, input coordinate, list values for the latent variables
-<<<<<<< HEAD
-    @ varDict, output dictionary, {'modelParameterName':value}, this will be assigned to self.inputInfor['SampledVars'] inside Samplers.
-=======
     @ return the values of manifest variables with type of list
->>>>>>> 6a2c2263
     """
     if self.method == 'spline':
       self.raiseAnError(NotImplementedError,'ppfTransformedSpace not yet implemented for ' + self.method + ' method')
@@ -1582,12 +1566,7 @@
         coordinate[i] = x[i]
       originalCoordinate = self._distribution.coordinateInverseTransformed(coordinate)
       values = np.atleast_1d(originalCoordinate).tolist()
-<<<<<<< HEAD
-      varDict = dict(zip(self.inputVariables['model'],values))
-      return varDict
-=======
       return values
->>>>>>> 6a2c2263
 
   def coordinateInTransformedSpace(self):
     """
@@ -1627,8 +1606,6 @@
       return self._distribution.pdfInTransformedSpace(coordinate)
 
   def cellIntegral(self,x,dx):
-    if self.method == 'pca':
-      self.raiseAnError(NotImplementedError,'cellIntegral not yet implemented for ' + self.method + ' method')
     coordinate = distribution1D.vectord_cxx(len(x))
     dxs        = distribution1D.vectord_cxx(len(x))
     for i in range(len(x)):
@@ -1644,18 +1621,11 @@
       self.raiseAnError(NotImplementedError,'cellIntegral not yet implemented for ' + self.method + ' method')
 
   def inverseMarginalDistribution (self, x, variable):
-<<<<<<< HEAD
     if (x > 0.0) and (x < 1.0):
       if self.method == 'pca':
         return self._distribution.inverseMarginalForPCA(x)
       elif self.method == 'spline':
         return self._distribution.inverseMarginal(x, variable)
-=======
-    if self.method == 'pca':
-      self.raiseAnError(NotImplementedError,'inverseMarginalDistribution not yet implemented for ' + self.method + ' method')
-    if (x>0.0) and (x<1.0):
-      return self._distribution.inverseMarginal(x, variable)
->>>>>>> 6a2c2263
     else:
       self.raiseAnError(ValueError,'NDInverseWeight: inverseMarginalDistribution(x) with x ' +str(x)+' outside [0.0,1.0]')
 
