--- conflicted
+++ resolved
@@ -141,13 +141,8 @@
 }
 
 
-<<<<<<< HEAD
-// Convert the vector of covariance to vector of vector of covariance
-void  vectorToMatrix(int &rows,int &columns,std::vector<double> &vecMatrix, std::vector<std::vector<double> > &_cov_matrix) {
-=======
 // Convert the vector of covariance to vector of vector of covariance 
 void  vectorToMatrix(unsigned int &rows,unsigned int &columns,std::vector<double> &vecMatrix, std::vector<std::vector<double> > &_cov_matrix) {
->>>>>>> 0638929e
         /** Input Parameter
          * vecMatrix: covariance matrix stored in a vector
          * Output Parameter
